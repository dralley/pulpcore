--- conflicted
+++ resolved
@@ -17,11 +17,8 @@
     'bindings',
     'client_consumer',
     'client_lib',
-<<<<<<< HEAD
+    'devel/test/unit/test_task_simulator.py',
     'oid_validation/',
-=======
-    'devel/test/unit/test_task_simulator.py',
->>>>>>> 097c90da
     'repoauth/',
     'server/pulp/plugins',
     'server/pulp/server/agent/',
