# Copyright (c) 2010-2014 Red Hat, Inc.
#
# This software is licensed to you under the GNU General Public
# License as published by the Free Software Foundation; either version
# 2 of the License (GPLv2) or (at your option) any later version.
# There is NO WARRANTY for this software, express or implied,
# including the implied warranties of MERCHANTABILITY,
# NON-INFRINGEMENT, or FITNESS FOR A PARTICULAR PURPOSE. You should
# have received a copy of GPLv2 along with this software; if not, see
# http://www.gnu.org/licenses/old-licenses/gpl-2.0


%{!?python_sitelib: %global python_sitelib %(%{__python} -c "from distutils.sysconfig import get_python_lib; print(get_python_lib())")}
%{!?python_sitearch: %global python_sitearch %(%{__python} -c "from distutils.sysconfig import get_python_lib; print(get_python_lib(1))")}

%if 0%{?rhel} == 5
%define pulp_admin 0
%define pulp_client_oauth 0
%define pulp_server 0
%else
%define pulp_admin 1
%define pulp_client_oauth 1
%define pulp_server 1
%endif

%if %{pulp_server}
#SELinux
%define selinux_variants mls strict targeted
%define selinux_policyver %(sed -e 's,.*selinux-policy-\\([^/]*\\)/.*,\\1,' /usr/share/selinux/devel/policyhelp 2> /dev/null)
%define moduletype apps
%endif

# Determine whether we should target Upstart or systemd for this build
%if 0%{?rhel} >= 7 || 0%{?fedora} >= 15
%define pulp_systemd 1
%else
%define pulp_systemd 0
%endif

# ---- Pulp Platform -----------------------------------------------------------

Name: pulp
Version: 2.4.1
<<<<<<< HEAD
Release: 0.9.rc%{?dist}
%define nondist_release %(echo %{release} | sed 's/%{?dist}//')
=======
Release: 1%{?dist}
>>>>>>> baab30be
Summary: An application for managing software content
Group: Development/Languages
License: GPLv2
URL: https://fedorahosted.org/pulp/
Source0: https://github.com/%{name}/%{name}/archive/%{name}-%{version}-%{nondist_release}.tar.gz
BuildRoot: %{_tmppath}/%{name}-%{version}-%{release}-root-%(%{__id_u} -n)
BuildArch: noarch
BuildRequires: python2-devel
BuildRequires: python-setuptools
BuildRequires: rpm-python

%description
Pulp provides replication, access, and accounting for software repositories.

%prep
%setup -q

%build
for directory in agent bindings client_consumer client_lib common
do
    pushd $directory
    %{__python} setup.py build
    popd
done

# pulp-admin build block
%if %{pulp_admin}
pushd client_admin
%{__python} setup.py build
popd
%endif # End pulp-admin build block

%if %{pulp_server}
pushd server
%{__python} setup.py build
popd

# SELinux Configuration
cd server/selinux/server
sed -i "s/policy_module(pulp-server,[0-9]*.[0-9]*.[0-9]*)/policy_module(pulp-server,%{version})/" pulp-server.te
./build.sh
cd -
%endif

%install
rm -rf %{buildroot}
for directory in agent bindings client_consumer client_lib common
do
    pushd $directory
    %{__python} setup.py install -O1 --skip-build --root %{buildroot}
    popd
done

# Directories
mkdir -p %{buildroot}/%{_sysconfdir}/%{name}/
mkdir -p %{buildroot}/%{_sysconfdir}/%{name}/agent
mkdir -p %{buildroot}/%{_sysconfdir}/%{name}/agent/conf.d
mkdir -p %{buildroot}/%{_sysconfdir}/%{name}/consumer
mkdir -p %{buildroot}/%{_sysconfdir}/%{name}/consumer/conf.d
mkdir -p %{buildroot}/%{_sysconfdir}/gofer/plugins
mkdir -p %{buildroot}/%{_sysconfdir}/pki/%{name}
mkdir -p %{buildroot}/%{_sysconfdir}/pki/%{name}/consumer
mkdir -p %{buildroot}/%{_sysconfdir}/pki/%{name}/consumer/server
mkdir -p %{buildroot}/%{_sysconfdir}/rc.d/init.d
mkdir -p %{buildroot}/%{_usr}/lib/%{name}/
mkdir -p %{buildroot}/%{_usr}/lib/%{name}/consumer
mkdir -p %{buildroot}/%{_usr}/lib/%{name}/consumer/extensions
mkdir -p %{buildroot}/%{_usr}/lib/%{name}/agent
mkdir -p %{buildroot}/%{_usr}/lib/%{name}/agent/handlers
mkdir -p %{buildroot}/%{_var}/log/%{name}/
mkdir -p %{buildroot}/%{_libdir}/gofer/plugins
mkdir -p %{buildroot}/%{_bindir}

# pulp-admin installation
%if %{pulp_admin}
pushd client_admin
%{__python} setup.py install -O1 --skip-build --root %{buildroot}
popd

mkdir -p %{buildroot}/%{_sysconfdir}/%{name}/admin
mkdir -p %{buildroot}/%{_sysconfdir}/%{name}/admin/conf.d
mkdir -p %{buildroot}/%{_usr}/lib/%{name}/admin
mkdir -p %{buildroot}/%{_usr}/lib/%{name}/admin/extensions

cp -R client_admin/etc/pulp/admin/admin.conf %{buildroot}/%{_sysconfdir}/%{name}/admin/
%endif # End pulp_admin installation block

# Server installation
%if %{pulp_server}
pushd server
%{__python} setup.py install -O1 --skip-build --root %{buildroot}
popd

# These directories are specific to the server
mkdir -p %{buildroot}/srv
mkdir -p %{buildroot}/%{_sysconfdir}/%{name}/content/sources/conf.d
mkdir -p %{buildroot}/%{_sysconfdir}/%{name}/server
mkdir -p %{buildroot}/%{_sysconfdir}/%{name}/server/plugins.conf.d
mkdir -p %{buildroot}/%{_sysconfdir}/%{name}/vhosts80
mkdir -p %{buildroot}/%{_sysconfdir}/default/
mkdir -p %{buildroot}/%{_sysconfdir}/httpd/conf.d/
mkdir -p %{buildroot}/%{_usr}/lib/%{name}/plugins
mkdir -p %{buildroot}/%{_usr}/lib/%{name}/plugins/types
mkdir -p %{buildroot}/%{_var}/lib/%{name}/celery
mkdir -p %{buildroot}/%{_var}/lib/%{name}/uploads
mkdir -p %{buildroot}/%{_var}/lib/%{name}/published
mkdir -p %{buildroot}/%{_var}/lib/%{name}/static
mkdir -p %{buildroot}/%{_var}/www

# Configuration
cp -R server/etc/pulp/* %{buildroot}/%{_sysconfdir}/%{name}

# Apache Configuration
%if 0%{?fedora} >= 18 || 0%{?rhel} >= 7
cp server/etc/httpd/conf.d/pulp_apache_24.conf %{buildroot}/%{_sysconfdir}/httpd/conf.d/pulp.conf
%else
cp server/etc/httpd/conf.d/pulp_apache_22.conf %{buildroot}/%{_sysconfdir}/httpd/conf.d/pulp.conf
%endif

# Server init scripts/unit files and environment files
%if %{pulp_systemd} == 0
cp server/etc/default/upstart_pulp_celerybeat %{buildroot}/%{_sysconfdir}/default/pulp_celerybeat
cp server/etc/default/upstart_pulp_resource_manager %{buildroot}/%{_sysconfdir}/default/pulp_resource_manager
cp server/etc/default/upstart_pulp_workers %{buildroot}/%{_sysconfdir}/default/pulp_workers
cp -d server/etc/rc.d/init.d/* %{buildroot}/%{_initddir}/
# We don't want to install pulp-manage-workers in upstart systems
rm -rf %{buildroot}/%{_libexecdir}
%else
cp server/etc/default/systemd_pulp_celerybeat %{buildroot}/%{_sysconfdir}/default/pulp_celerybeat
cp server/etc/default/systemd_pulp_resource_manager %{buildroot}/%{_sysconfdir}/default/pulp_resource_manager
cp server/etc/default/systemd_pulp_workers %{buildroot}/%{_sysconfdir}/default/pulp_workers
mkdir -p %{buildroot}/%{_usr}/lib/systemd/system/
cp server/usr/lib/systemd/system/* %{buildroot}/%{_usr}/lib/systemd/system/
%endif

# Pulp Web Services
cp -R server/srv %{buildroot}

# Web Content
ln -s %{_var}/lib/pulp/published %{buildroot}/%{_var}/www/pub

# Tools
cp server/bin/* %{buildroot}/%{_bindir}

# Ghost
touch %{buildroot}/%{_sysconfdir}/pki/%{name}/ca.key
touch %{buildroot}/%{_sysconfdir}/pki/%{name}/ca.crt
touch %{buildroot}/%{_sysconfdir}/pki/%{name}/rsa.key
touch %{buildroot}/%{_sysconfdir}/pki/%{name}/rsa_pub.key

# Install SELinux policy modules
pushd server/selinux/server
./install.sh %{buildroot}%{_datadir}
mkdir -p %{buildroot}%{_datadir}/pulp/selinux/server
cp enable.sh %{buildroot}%{_datadir}/pulp/selinux/server
cp uninstall.sh %{buildroot}%{_datadir}/pulp/selinux/server
cp relabel.sh %{buildroot}%{_datadir}/pulp/selinux/server
popd
%endif # End server installation block

# Everything else installation

# Ghost
touch %{buildroot}/%{_sysconfdir}/pki/%{name}/consumer/rsa.key
touch %{buildroot}/%{_sysconfdir}/pki/%{name}/consumer/rsa_pub.key
touch %{buildroot}/%{_sysconfdir}/pki/%{name}/consumer/server/rsa_pub.key

# Configuration
cp -R agent/etc/pulp/agent/agent.conf %{buildroot}/%{_sysconfdir}/%{name}/agent/
cp -R client_consumer/etc/pulp/consumer/consumer.conf %{buildroot}/%{_sysconfdir}/%{name}/consumer/

# Agent
rm -rf %{buildroot}/%{python_sitelib}/%{name}/agent/gofer
cp agent/etc/gofer/plugins/pulpplugin.conf %{buildroot}/%{_sysconfdir}/gofer/plugins
cp -R agent/pulp/agent/gofer/pulpplugin.py %{buildroot}/%{_libdir}/gofer/plugins

# Ghost
touch %{buildroot}/%{_sysconfdir}/pki/%{name}/consumer/consumer-cert.pem

%clean
rm -rf %{buildroot}


# define required pulp platform version.
%global pulp_version %{version}


# ---- Server ------------------------------------------------------------------
%if %{pulp_server}
%package server
Summary: The pulp platform server
Group: Development/Languages
Requires: python-%{name}-common = %{pulp_version}
Requires: python-celery >= 3.1.0
Requires: python-celery < 3.2.0
Requires: python-pymongo >= 2.5.2
Requires: python-setuptools
Requires: python-webpy
Requires: python-okaara >= 1.0.32
Requires: python-oauth2 >= 1.5.211
Requires: python-httplib2
Requires: python-isodate >= 0.5.0-1.pulp
Requires: python-BeautifulSoup
Requires: python-qpid
Requires: python-nectar >= 1.1.6
Requires: httpd
Requires: mod_ssl
Requires: openssl
Requires: nss-tools
Requires: python-ldap
Requires: python-gofer >= 1.3.0
Requires: python-gofer-qpid >= 1.3.0
Requires: crontabs
Requires: acl
Requires: mod_wsgi >= 3.4-1.pulp
Requires: m2crypto
Requires: genisoimage
# RHEL6 ONLY
%if 0%{?rhel} == 6
Requires: nss >= 3.12.9
%endif
%if %{pulp_systemd} == 1
Requires(post): systemd
Requires(preun): systemd
Requires(postun): systemd
%endif
Obsoletes: pulp

%description server
Pulp provides replication, access, and accounting for software repositories.

%files server
# - root:root
%defattr(-,root,root,-)
%config(noreplace) %{_sysconfdir}/default/pulp_celerybeat
%config(noreplace) %{_sysconfdir}/default/pulp_workers
%config(noreplace) %{_sysconfdir}/default/pulp_resource_manager
%config(noreplace) %{_sysconfdir}/httpd/conf.d/%{name}.conf
%dir %{_sysconfdir}/pki/%{name}
%dir %{_sysconfdir}/%{name}/content/sources/conf.d
%dir %{_sysconfdir}/%{name}/server
%dir %{_sysconfdir}/%{name}/server/plugins.conf.d
%dir %{_sysconfdir}/%{name}/vhosts80
%dir /srv/%{name}
/srv/%{name}/webservices.wsgi
%{_bindir}/pulp-manage-db
%{_bindir}/pulp-qpid-ssl-cfg
%{_bindir}/pulp-gen-ca-certificate
%{_usr}/lib/%{name}/plugins/types
%{python_sitelib}/%{name}/server/
%{python_sitelib}/%{name}/plugins/
%{python_sitelib}/pulp_server*.egg-info
%if %{pulp_systemd} == 0
# Install the init scripts
%defattr(755,root,root,-)
%config %{_initddir}/pulp_celerybeat
%config %{_initddir}/pulp_workers
%config %{_initddir}/pulp_resource_manager
%else
# Install the systemd unit files
%defattr(-,root,root,-)
%{_usr}/lib/systemd/system/*
%defattr(755,root,root,-)
%{_libexecdir}/pulp-manage-workers
%endif
# 640 root:apache
%defattr(640,root,apache,-)
%ghost %{_sysconfdir}/pki/%{name}/ca.key
%ghost %{_sysconfdir}/pki/%{name}/ca.crt
%ghost %{_sysconfdir}/pki/%{name}/rsa.key
%ghost %{_sysconfdir}/pki/%{name}/rsa_pub.key
%config(noreplace) %{_sysconfdir}/%{name}/server.conf
# - apache:apache
%defattr(-,apache,apache,-)
%{_var}/lib/%{name}/
%dir %{_var}/log/%{name}
%{_var}/www/pub
# Install the docs
%defattr(-,root,root,-)
%doc README LICENSE COPYRIGHT

%post server

# RSA key pair
KEY_DIR="%{_sysconfdir}/pki/%{name}"
KEY_PATH="$KEY_DIR/rsa.key"
KEY_PATH_PUB="$KEY_DIR/rsa_pub.key"
if [ ! -f $KEY_PATH ]
then
  openssl genrsa -out $KEY_PATH 2048 &> /dev/null
  openssl rsa -in $KEY_PATH -pubout > $KEY_PATH_PUB 2> /dev/null
fi
chmod 640 $KEY_PATH
chmod 644 $KEY_PATH_PUB
chown root:apache $KEY_PATH
chown root:apache $KEY_PATH_PUB
ln -fs $KEY_PATH_PUB %{_var}/lib/%{name}/static

# CA certificate
if [ $1 -eq 1 ]; # not an upgrade
then
  pulp-gen-ca-certificate
fi

%if %{pulp_systemd} == 1
%postun server
%systemd_postun
%endif
%endif # End pulp_server if block


# ---- Common ------------------------------------------------------------------

%package -n python-pulp-common
Summary: Pulp common python packages
Group: Development/Languages
Obsoletes: pulp-common
Requires: python-isodate >= 0.5.0-1.pulp
Requires: python-iniparse
# RHEL5 ONLY
%if 0%{?rhel} == 5
Requires: python-simplejson
%endif

%description -n python-pulp-common
A collection of components that are common between the pulp server and client.

%files -n python-pulp-common
%defattr(-,root,root,-)
%dir %{_usr}/lib/%{name}
%dir %{python_sitelib}/%{name}
%{python_sitelib}/%{name}/__init__.*
%{python_sitelib}/%{name}/common/
%{python_sitelib}/pulp_common*.egg-info
%doc README LICENSE COPYRIGHT


# ---- Client Bindings ---------------------------------------------------------

%package -n python-pulp-bindings
Summary: Pulp REST bindings for python
Group: Development/Languages
Requires: python-%{name}-common = %{pulp_version}
%if %{pulp_client_oauth}
Requires: python-oauth2 >= 1.5.170-2.pulp
%endif
Requires: m2crypto

%description -n python-pulp-bindings
The Pulp REST API bindings for python.

%files -n python-pulp-bindings
%defattr(-,root,root,-)
%{python_sitelib}/%{name}/bindings/
%{python_sitelib}/pulp_bindings*.egg-info
%doc README LICENSE COPYRIGHT


# ---- Client Extension Framework -----------------------------------------------------

%package -n python-pulp-client-lib
Summary: Pulp client extensions framework
Group: Development/Languages
Requires: m2crypto
Requires: python-%{name}-common = %{pulp_version}
Requires: python-okaara >= 1.0.32
Requires: python-isodate >= 0.5.0-1.pulp
Requires: python-setuptools
Obsoletes: pulp-client-lib

%description -n python-pulp-client-lib
A framework for loading Pulp client extensions.

%files -n python-pulp-client-lib
%defattr(-,root,root,-)
%{python_sitelib}/%{name}/client/commands/
%{python_sitelib}/%{name}/client/extensions/
%{python_sitelib}/%{name}/client/upload/
%{python_sitelib}/%{name}/client/*.py
%{python_sitelib}/%{name}/client/*.pyc
%{python_sitelib}/%{name}/client/*.pyo
%{python_sitelib}/pulp_client_lib*.egg-info
%doc README LICENSE COPYRIGHT


# ---- Agent Handler Framework -------------------------------------------------

%package -n python-pulp-agent-lib
Summary: Pulp agent handler framework
Group: Development/Languages
Requires: python-%{name}-common = %{pulp_version}

%description -n python-pulp-agent-lib
A framework for loading agent handlers that provide support
for content, bind and system specific operations.

%files -n python-pulp-agent-lib
%defattr(-,root,root,-)
%{python_sitelib}/%{name}/agent/
%{python_sitelib}/pulp_agent*.egg-info
%dir %{_sysconfdir}/%{name}/agent
%dir %{_sysconfdir}/%{name}/agent/conf.d
%dir %{_usr}/lib/%{name}/agent
%doc README LICENSE COPYRIGHT


# ---- Admin Client (CLI) ------------------------------------------------------
%if %{pulp_admin}
%package admin-client
Summary: Admin tool to administer the pulp server
Group: Development/Languages
Requires: python >= 2.6
Requires: python-okaara >= 1.0.32
Requires: python-%{name}-common = %{pulp_version}
Requires: python-%{name}-bindings = %{pulp_version}
Requires: python-%{name}-client-lib = %{pulp_version}
Obsoletes: pulp-admin
Obsoletes: pulp-builtins-admin-extensions <= %{pulp_version}

%description admin-client
A tool used to administer the pulp server, such as repo creation and
synching, and to kick off remote actions on consumers.

%files admin-client
%defattr(-,root,root,-)
%{python_sitelib}/%{name}/client/admin/
%{python_sitelib}/pulp_client_admin*.egg-info
%dir %{_sysconfdir}/%{name}/admin
%dir %{_sysconfdir}/%{name}/admin/conf.d
%dir %{_usr}/lib/%{name}/admin/extensions/
%config(noreplace) %{_sysconfdir}/%{name}/admin/admin.conf
%{_bindir}/%{name}-admin
%doc README LICENSE COPYRIGHT
%endif # End of pulp_admin if block


# ---- Consumer Client (CLI) ---------------------------------------------------

%package consumer-client
Summary: Consumer tool to administer the pulp consumer.
Group: Development/Languages
Requires: python-%{name}-common = %{pulp_version}
Requires: python-%{name}-bindings = %{pulp_version}
Requires: python-%{name}-client-lib = %{pulp_version}
Obsoletes: pulp-consumer
Obsoletes: pulp-builtins-consumer-extensions <= %{pulp_version}

%description consumer-client
A tool used to administer a pulp consumer.

%files consumer-client
%defattr(-,root,root,-)
%{python_sitelib}/%{name}/client/consumer/
%{python_sitelib}/pulp_client_consumer*.egg-info
%dir %{_sysconfdir}/%{name}/consumer
%dir %{_sysconfdir}/%{name}/consumer/conf.d
%dir %{_sysconfdir}/pki/%{name}/consumer/
%dir %{_usr}/lib/%{name}/consumer/extensions/
%config(noreplace) %{_sysconfdir}/%{name}/consumer/consumer.conf
%{_bindir}/%{name}-consumer
%ghost %{_sysconfdir}/pki/%{name}/consumer/rsa.key
%ghost %{_sysconfdir}/pki/%{name}/consumer/rsa_pub.key
%ghost %{_sysconfdir}/pki/%{name}/consumer/server/rsa_pub.key
%ghost %{_sysconfdir}/pki/%{name}/consumer/consumer-cert.pem
%doc README LICENSE COPYRIGHT

%post consumer-client

# RSA key pair
KEY_DIR="%{_sysconfdir}/pki/%{name}/consumer/"
KEY_PATH="$KEY_DIR/rsa.key"
KEY_PATH_PUB="$KEY_DIR/rsa_pub.key"
if [ ! -f $KEY_PATH ]
then
  openssl genrsa -out $KEY_PATH 2048 &> /dev/null
  openssl rsa -in $KEY_PATH -pubout > $KEY_PATH_PUB 2> /dev/null
fi
chmod 640 $KEY_PATH


# ---- Agent -------------------------------------------------------------------

%package agent
Summary: The Pulp agent
Group: Development/Languages
Requires: python-%{name}-bindings = %{pulp_version}
Requires: python-%{name}-agent-lib = %{pulp_version}
Requires: %{name}-consumer-client = %{pulp_version}
Requires: python-gofer >= 1.3.0
Requires: python-gofer-qpid >= 1.3.0
Requires: gofer >= 1.3.0
Requires: m2crypto

%description agent
The pulp agent, used to provide remote command & control and
scheduled actions such as reporting installed content profiles
on a defined interval.

%files agent
%defattr(-,root,root,-)
%config(noreplace) %{_sysconfdir}/%{name}/agent/agent.conf
%{_sysconfdir}/gofer/plugins/pulpplugin.conf
%{_libdir}/gofer/plugins/pulpplugin.*
%doc README LICENSE COPYRIGHT

# --- Selinux ---------------------------------------------------------------------

%if %{pulp_server}
%package        selinux
Summary:        Pulp SELinux policy for pulp components.
Group:          Development/Languages
BuildRequires:  rpm-python
BuildRequires:  make
BuildRequires:  checkpolicy
BuildRequires:  selinux-policy-devel
BuildRequires:  hardlink
Obsoletes: pulp-selinux-server

%if "%{selinux_policyver}" != ""
Requires: selinux-policy >= %{selinux_policyver}
%endif
%if 0%{?fedora} == 19
Requires(post): selinux-policy-targeted >= 3.12.1-74
%endif
Requires(post): policycoreutils-python
Requires(post): /usr/sbin/semodule, /sbin/fixfiles, /usr/sbin/semanage
Requires(postun): /usr/sbin/semodule

%description    selinux
SELinux policy for Pulp's components

%post selinux
# Enable SELinux policy modules
if /usr/sbin/selinuxenabled ; then
 %{_datadir}/pulp/selinux/server/enable.sh %{_datadir}
fi

# restorcecon wasn't reading new file contexts we added when running under 'post' so moved to 'posttrans'
# Spacewalk saw same issue and filed BZ here: https://bugzilla.redhat.com/show_bug.cgi?id=505066
%posttrans selinux
if /usr/sbin/selinuxenabled ; then
 %{_datadir}/pulp/selinux/server/relabel.sh %{_datadir}
fi

%preun selinux
# Clean up after package removal
if [ $1 -eq 0 ]; then
%{_datadir}/pulp/selinux/server/uninstall.sh
%{_datadir}/pulp/selinux/server/relabel.sh
fi
exit 0

%files selinux
%defattr(-,root,root,-)
%doc server/selinux/server/pulp-server.fc server/selinux/server/pulp-server.if server/selinux/server/pulp-server.te README LICENSE COPYRIGHT
%{_datadir}/pulp/selinux/server/*
%{_datadir}/selinux/*/pulp-server.pp
%{_datadir}/selinux/devel/include/%{moduletype}/pulp-server.if

%endif # End selinux if block

%changelog
* Tue Sep 23 2014 Randy Barlow <rbarlow@redhat.com> 2.4.1-1
- 1136883 - Fixed incorrect tags for applicability in the docs
  (jcline@redhat.com)

* Tue Sep 16 2014 Randy Barlow <rbarlow@redhat.com> 2.4.1-0.9.rc
- Pulp rebuild

* Thu Sep 11 2014 Randy Barlow <rbarlow@redhat.com> 2.4.1-0.8.beta
- 1131260 - Shell out to for certificate validation. (rbarlow@redhat.com)

* Thu Sep 04 2014 Randy Barlow <rbarlow@redhat.com> 2.4.1-0.7.beta
- 1129719 - Raise the certificate validation depth. (rbarlow@redhat.com)

* Thu Aug 28 2014 Randy Barlow <rbarlow@redhat.com> 2.4.1-0.6.beta
- Pulp rebuild

* Tue Aug 26 2014 Randy Barlow <rbarlow@redhat.com> 2.4.1-0.5.rc1
- Pulp rebuild

* Mon Aug 25 2014 Randy Barlow <rbarlow@redhat.com> 2.4.1-0.4.beta
- 1131260 - relax version requirement. (jortel@redhat.com)

* Fri Aug 22 2014 Randy Barlow <rbarlow@redhat.com> 2.4.1-0.3.beta
- 1130312 - Fix bug query for 2.4.1. (rbarlow@redhat.com)
- 1130312 - Add upgrade instructions for 2.4.1. (rbarlow@redhat.com)
- 1108306 - Update nectar to fix hang on canceling downloads of large numbers
  of files. (bcourt@redhat.com)

* Wed Aug 20 2014 Randy Barlow <rbarlow@redhat.com> 2.4.1-0.2.alpha
- 1093760 - pulp-manage-db now halts if a migration fails (jcline@redhat.com)

* Sat Aug 09 2014 Randy Barlow <rbarlow@redhat.com> 2.4.0-1
- Pulp rebuild

* Thu Jul 31 2014 Randy Barlow <rbarlow@redhat.com> 2.4.0-0.30.beta
- 1125030 - Handle both styles of certificate stores. (rbarlow@redhat.com)

* Tue Jul 29 2014 Randy Barlow <rbarlow@redhat.com> 2.4.0-0.29.beta
- Pulp rebuild

* Tue Jul 29 2014 Randy Barlow <rbarlow@redhat.com> 2.4.0-0.28.beta
- Pulp rebuild

* Tue Jul 29 2014 Randy Barlow <rbarlow@redhat.com> 2.4.0-0.27.beta
- Pulp rebuild

* Mon Jul 28 2014 Randy Barlow <rbarlow@redhat.com> 2.4.0-0.26.beta
- 1113590 - Nodes requires Pulp's cert to be trusted 1112906 - pulp-admin
  requires Pulp's cert to be trusted 1112904 - pulp-consumer requires Pulp's
  cert to be trusted (rbarlow@redhat.com)
- 1110893 - adding a trailing slash to an API path (mhrivnak@redhat.com)

* Wed Jul 16 2014 Unknown name 2.4.0-0.25.beta
- 1115631 - discard disabled sources before doing is_valid check.
  (jortel@redhat.com)
- 1005899 - support 'message' reported during node sync. (jortel@redhat.com)
- 1113590 - Adding documentation about adding ca cert to the system trusted
  certs for pulp-admin and pulp-consumer and adding bindings unit tests
  (skarmark@redhat.com)
- 1112906 - adding SSL CA cert validation to the bindings (skarmark@redhat.com)
- 1112905 - updating pulp-gen-ca-certificate script to create pulp ssl
  certificates (skarmark@redhat.com)
- 1112904 - adding configuration for pulp ssl certificates
  (skarmark@redhat.com)

* Fri Jul 11 2014 Brian Bouterse <bmbouter@gmail.com> 2.4.0-0.24.beta
- 1110668 - updated consumer group binding documentation to refect the actual
  behaviour (jcline@redhat.com)
- 1117060 - added umask setting to celery worker command line, since the
  default of 0 is unsafe. (mhrivnak@redhat.com)
- 1116438 - use apache httpd type and not typealias (lzap+git@redhat.com)
- 1115715 - syslog handler works with string formatting tokens in tracebacks.
  (jortel@redhat.com)
- 1115631 - disabled content sources discarded before validity check performed.
  (jortel@redhat.com)
- 1115129 - update rsa_pub as part of consumer updates. (jortel@redhat.com)
- 1093871 - sorting tasks by default according to when they were created.
  (mhrivnak@redhat.com)
- 1100638 - Update task search API to match the serialization used for task
  collection & task get APIs (bcourt@redhat.com)

* Wed Jun 25 2014 Randy Barlow <rbarlow@redhat.com> 2.4.0-0.23.beta
- 1110674 - A 400 Bad Request is returned when attempting to bind a consumer
  group to an invalid repo or distributor id (jcline@redhat.com)

* Tue Jun 24 2014 Randy Barlow <rbarlow@redhat.com> 2.4.0-0.22.beta
- 1104654 - Don't require python-oauth2 on RHEL 5. (rbarlow@redhat.com)
- 1020912 - add pulp_manage_puppet selinux boolean (lzap+git@redhat.com)
- 1110668 - consumer group binding calls now return 404 when invalid group,
  repo, or distributor ids are given (jcline@redhat.com)

* Tue Jun 17 2014 Randy Barlow <rbarlow@redhat.com> 2.4.0-0.21.beta
- 1074426 - Updated the repository group API docs to reflect actual DELETE
  behaviour (jcline@redhat.com)
- 1109430 - goferd supporting systemd. (jortel@redhat.com)
- 1105636 - saving a unit through a conduit now fails over to adding or
  updating if a unit appears or disappears unexpectedly (mhrivnak@redhat.com)
- 1094286 - failing to include 'options' or 'units' during content
  install/update/uninstall calls on consumers now results in a 400 code
  (jcline@redhat.com)
- 1100805 - Fixing consumer group bind and unbind and moving tasks from
  tasks/consumer_group.py to consumer group cud manager (skarmark@redhat.com)
- 1094264 - Retrieving bindings by consumer and repository now returns 404 if
  the consumer or repository ids are invalid. (jcline@redhat.com)
- 1060866 - The Repository Group Distributors API is now documented
  (jcline@redhat.com)
- 1097781 - Indicate that consumer bind fails when it does.
  (rbarlow@redhat.com)

* Tue Jun 10 2014 Jeff Ortel <jortel@redhat.com> 2.4.0-0.20.beta
- 1107782 - fixed in gofer 1.2.1. (jortel@redhat.com)
- 1102393 - Rework how we select the queue for new reservations.
  (rbarlow@redhat.com)
- 1100892 - check if filename exists before printing (cduryee@redhat.com)
- 1100330 - Improve error message and documentation. (rbarlow@redhat.com)

* Thu May 29 2014 Randy Barlow <rbarlow@redhat.com> 2.4.0-0.19.beta
- 1102236 - pass the authenticator to the reply consumer. (jortel@redhat.com)
- 1099272 - bump mongodb version requirement in docs (cduryee@redhat.com)
- 1098620 - Report NoAvailableQueues as a coded Exception. (rbarlow@redhat.com)
- 1101598 - returns the correct data type when copy matches 0 units
  (mhrivnak@redhat.com)
- 1097247 - Add status to pulp_celerybeat script. (rbarlow@redhat.com)
- 1100084 - read consumer.conf during setup_plugin(). (jortel@redhat.com)

* Wed May 21 2014 Randy Barlow <rbarlow@redhat.com> 2.4.0-0.18.beta
- 1099945 - use correct serializer when publishing http events
  (cduryee@redhat.com)
- 1096931 - improving repo update command to better detect spawned tasks
  (mhrivnak@redhat.com)
- 1051700 - Don't build pulp-admin on RHEL 5. (rbarlow@redhat.com)

* Tue May 20 2014 Jeff Ortel <jortel@redhat.com> 2.4.0-0.17.beta
- 1096822 - Don't set a canceled Task to finished. (rbarlow@redhat.com)
- 1099168 - move %%postun block inside pulp_server if block
  (cduryee@redhat.com)
- 1096935 - Adds info about qpid-cpp-server-store package to docs
  (bmbouter@gmail.com)
- 1091980 - Update install and upgrade docs with qpid client deps
  (bmbouter@gmail.com)

* Fri May 16 2014 Randy Barlow <rbarlow@redhat.com> 2.4.0-0.16.beta
- Pulp rebuild

* Fri May 16 2014 Randy Barlow <rbarlow@redhat.com> 2.4.0-0.15.beta
- Pulp rebuild

* Thu May 15 2014 Randy Barlow <rbarlow@redhat.com> 2.4.0-0.14.beta
- 1096968 - return created profile; log reported profiles at debug in the
  agent. (jortel@redhat.com)
- 1094647 - GET of consumer schedule that doesn't exist now returns 404
  (mhrivnak@redhat.com)
- 1097817 - agent SSL properties applied. (jortel@redhat.com)
- 1093870 - Use far less RAM during publish. (rbarlow@redhat.com)
- 1093009 - Don't use symlinks for init scripts. (rbarlow@redhat.com)
- 1091348 - Always perform distributor updates asyncronously.
  (rbarlow@redhat.com)
- 1094825 - bind/unbind return call_report; 200/202 based on spawned tasks.
  (jortel@redhat.com)
- 1095691 - Adding cleanup of Celery Task Results to Reaper
  (bmbouter@gmail.com)
- 1093429 - Changing repo create API to match documented key name.
  (mhrivnak@redhat.com)

* Thu May 08 2014 Jeff Ortel <jortel@redhat.com> 2.4.0-0.13.beta
- Pulp rebuild

* Wed May 07 2014 Randy Barlow <rbarlow@redhat.com> 2.4.0-0.12.beta
- 1094637 - fixing consumer schedule API urls in the documentation
  (mhrivnak@redhat.com)
- 1094653 - correctly handling the case where an invalid schedule ID is
  provided to the REST API (mhrivnak@redhat.com)
- 1087514 - correct dev-guide for create/update user. (jortel@redhat.com)
- 1091922  - Fix _delete_queue() traceback. (bmbouter@gmail.com)

* Fri May 02 2014 Barnaby Court <bcourt@redhat.com> 2.4.0-0.11.beta
- 1093417 - propagate transport configuration property. (jortel@redhat.com)
- 1086278 - Convert upload into a polling command. (rbarlow@redhat.com)
- 1091919 - agent load rsa keys on demand. (jortel@redhat.com)
- 1090570 - Fix content commands handling of returned call report.
  (jortel@redhat.com)
- 1073065 - Better document task cancellations. (rbarlow@redhat.com)
- 1072955 - Create TaskStatuses with all attributes. (rbarlow@redhat.com)
- 1087015 - Capture warnings with the pulp logger (bmbouter@gmail.com)
- 1091530 - fix rendering a progress report = None. (jortel@redhat.com)
- 1091090 - alt-content sources updated to work with nectar 1.2.1.
  (jortel@redhat.com)
- 1073999 - removing result from task list and adding it to the task details
  (skarmark@redhat.com)
- 1069909 - Don't run server code on EL5 for pulp-dev.py. (rbarlow@redhat.com)

* Thu Apr 24 2014 Randy Barlow <rbarlow@redhat.com> 2.4.0-0.10.beta
- 1074670 - Save initialize & finalize in step processing even if no units are
  processed. (bcourt@redhat.com)
- 1080609 - pulp-manage-db now ensures the admin. (rbarlow@redhat.com)
- 1087863 - Fix progress reporting in node sync command. (jortel@redhat.com)
- 1087633 - Fix bind task to support node binding. (jortel@redhat.com)
- 1084716 - Register with Celery's setup_logging. (rbarlow@redhat.com)
- 1086437 - Fixes consumer reregistration. (jortel@redhat.com)
- 1065450 - updating repo delete api docs for responses (skarmark@redhat.com)

* Mon Apr 14 2014 Randy Barlow <rbarlow@redhat.com> 2.4.0-0.9.beta
- 1080647 - added validation that a unit profile is not None before requesting
  applicability regeneration by repos (skarmark@redhat.com)
- 1061783 - added missing example for the consumer group update api
  documentation (skarmark@redhat.com)
- 1074668 - updated consumer group update api docs to remove consumer_ids from
  acceptable parameters (skarmark@redhat.com)
- 1073997 - adding validation to repo group create call to check for valid repo
  ids (skarmark@redhat.com)
- 1085545 - Fix permissions on /etc/pulp/server/plugins.conf.d/nodes/importer.
  (jortel@redhat.com)

* Mon Apr 07 2014 Barnaby Court <bcourt@redhat.com> 2.4.0-0.8.beta
- Pulp rebuild

* Wed Apr 02 2014 Jeff Ortel <jortel@redhat.com> 2.4.0-0.7.beta
- Pulp rebuild

* Wed Apr 02 2014 Jeff Ortel <jortel@redhat.com> 2.4.0-0.7.alpha
- 1082130 - Update progress only when task_id != None. (jortel@redhat.com)
- 1082064 - task status created with state=WAITING when None is passed.
  (jortel@redhat.com)
- 1080642 - updated consumer unbind task to mark the binding deleted before
  notifying agent (skarmark@redhat.com)
- 1080626 - updated agent manager to return no exception when converting server
  bindings to agent bindings in case distributor is already deleted on the
  server (skarmark@redhat.com)
- 1080626 - fixing error in the error code description preventing to complete
  repo delete on the server (skarmark@redhat.com)
- 965764 - Fix a test for the DownloaderConfig API. (rbarlow@redhat.com)
- 1015583 - added a new api so that consumers can request applicability
  generation for themselves (skarmark@redhat.com)
- 1078335 - Add import statements for missing tasks. (rbarlow@redhat.com)
- 1073154 - Do not log newlines or long messages. (rbarlow@redhat.com)
- 1074661 - Raise a validation error if non-existant consumers are specified
  during creation of a consumer group (bcourt@redhat.com)
- 1078305 - Repo update not reporting errors properly.  Fix error response for
  repo update and incorrect documentation for the udpate call.
  (bcourt@redhat.com)
- 1076225 - Update docs to include information about the result value of the
  Task Report as opposed to the Call Report (bcourt@redhat.com)
- 1076628 - Fix base class for unassociate task and update test case for unit
  deletion (bcourt@redhat.com)
- 1018183 - Include _href's on tasks during GET all. (rbarlow@redhat.com)

* Thu Mar 13 2014 Jeff Ortel <jortel@redhat.com> 2.4.0-0.6.alpha
- Pulp rebuild

* Thu Mar 13 2014 Jeff Ortel <jortel@redhat.com> 2.4.0-0.5.alpha
- Pulp rebuild

* Wed Mar 12 2014 Barnaby Court <bcourt@redhat.com> 2.4.0-0.4.alpha
- 1075701 - Re-enable Celery log capturing. (rbarlow@redhat.com)
- 1071960 - Support message authentication. Port pulp to gofer 1.0. Removed
  timeouts for agent related tasks. (jortel@redhat.com)
- 1066040 - removing 'permissions' from valid update keywords for role update,
  moving manager functionality out of authorization.py, removing duplicate
  declaration of permission operation constants in permission.py and adding
  missing unit tests (skarmark@redhat.com)

* Mon Feb 24 2014 Jeff Ortel <jortel@redhat.com> 2.4.0-0.3.alpha
- 980150 - support broker host that is different than pulp host.
  (jortel@redhat.com)
- 1058835 - Fix documentation of URL path for deletion of upload requests.
  (bcourt@redhat.com)
- 1042932 - Fix listings bug & enable export repo group support for celery
  (bcourt@redhat.com)
- 1046160 - taking ownership of /var/lib/pulp/published (mhrivnak@redhat.com)
- 1051700 - Documenting that pulp-admin is not supported on RHEL5
  (mhrivnak@redhat.com)
- 1051700 - adding an explicit requirement for python 2.6 to pulp-admin-client
  (mhrivnak@redhat.com)

* Tue Jan 28 2014 Jeff Ortel <jortel@redhat.com> 2.4.0-0.2.alpha
- 1048297 - pulp-dev.py sets the CA cert and key world readable.
  (rbarlow@redhat.com)
- 921743 - Adjust ownership and permissions for a variety of the RPM paths.
  (rbarlow@redhat.com)
- 1034978 - Add visible errors to the unit associate and unassociate commands
  and move formatting the cli output to the base class instead of each plugin
  having to work independently (bcourt@redhat.com)
- 1039619 - update output to account for qpidd.conf location changing in qpid
  0.24 (jortel@redhat.com)
- 1005899 - report errors fetching bindings from the parent in the report.
  (jortel@redhat.com)

* Thu Dec 12 2013 Jeff Ortel <jortel@redhat.com> 2.4.0-0.1.alpha
- 1031220 - raising an AttributeError when an attribute is missing on a Model
  (mhrivnak@redhat.com)
- Add support for alternate content sources. (jortel@redhat.com)
- 995076 - make sure to call finalize on the nectar config object
  (jason.connor@gmail.com)
- 1032189 - fixed use of gettext with multiple substitutions
  (mhrivnak@redhat.com)
- 1020300 - Prevent hashed password from being returned by the get user
  command. (bcourt@redhat.com)
- 1019155 - added logic to correctly set the URL when called from any
  /bindings/ URLs (jason.connor@gmail.com)
- 1029057 - have nodes replicate the repository scratchpad. (jortel@redhat.com)
- 1022646 - remove units_path; in 2.3, it's method. (jortel@redhat.com)
- 1026606 - Added docs for get unit REST API (jason.dobies@redhat.com)
- 996606 - Check to see if a repo exists before starting upload process
  (jason.dobies@redhat.com)

* Wed Nov 06 2013 Jeff Ortel <jortel@redhat.com> 2.3.0-0.29.beta
- 1027500 - init python-gofer before agent and tasking services started.
  (jortel@redhat.com)

* Wed Nov 06 2013 Jeff Ortel <jortel@redhat.com> 2.3.0-0.28.beta
- 1022646 - migration_0 needs to add units_size=0. (jortel@redhat.com)

* Fri Nov 01 2013 Jeff Ortel <jortel@redhat.com> 2.3.0-0.27.beta
- 1023056 - fix SSL on f19 by using qpid builtin SSL transport.
  (jortel@redhat.com)
- 1022646 - fix migration of nodes 2.2 => 2.3 manifests. (jortel@redhat.com)
- 1022621 - Failed reports are now successful tasks and the report indicates
  the failure (jason.dobies@redhat.com)
- 1022621 - Fixed communication between publish manager and tasking
  (jason.dobies@redhat.com)
- 1017587 - Added a list of possible task states to the docs.
  (rbarlow@redhat.com)

* Tue Oct 29 2013 Jeff Ortel <jortel@redhat.com> 2.3.0-0.26.beta
- Pulp rebuild

* Mon Oct 28 2013 Jeff Ortel <jortel@redhat.com> 2.3.0-0.25.beta
- 1017865 - Corrected task response docs (jason.dobies@redhat.com)
- 1021116 - Convert info level log messages that include Task arguments into
  debug level messages. (rbarlow@redhat.com)
- 1017253 - Removed v1 attribute that no longer exists
  (jason.dobies@redhat.com)

* Wed Oct 23 2013 Jeff Ortel <jortel@redhat.com> 2.3.0-0.24.beta
- 1019909 - Added replica set support (jason.dobies@redhat.com)
- 1020549 - tar the content of the distribution directory instead of the
  directory. (jortel@redhat.com)

* Fri Oct 18 2013 Jeff Ortel <jortel@redhat.com> 2.3.0-0.23.beta
- 1019455 - Loosened validation checks on the presence of the feed for certain
  configuration parameters (jason.dobies@redhat.com)

* Wed Oct 16 2013 Jeff Ortel <jortel@redhat.com> 2.3.0-0.22.beta
- Pulp rebuild

* Tue Oct 15 2013 Jeff Ortel <jortel@redhat.com> 2.3.0-0.21.beta
- 1011716 - updated spec file to add selinux-policy-targeted dependency for f19
  and removing wrong version dependency on policycoreutils-python
  (skarmark@redhat.com)
- 973678 - Add support for reporting unit upload statuses to the API and CLI.
  (rbarlow@lemonade.usersys.redhat.com)
- 975503 - Add status command to iso publish (bcourt@redhat.com)

* Mon Oct 14 2013 Jeff Ortel <jortel@redhat.com> 2.3.0-0.20.beta
- Pulp rebuild

* Fri Oct 11 2013 Jeff Ortel <jortel@redhat.com> 2.3.0-0.19.beta
- 1017924 - unzip the units.json instead of reading/seeking using gzip.
  (jortel@redhat.com)

* Thu Oct 10 2013 Jeff Ortel <jortel@redhat.com> 2.3.0-0.18.beta
- 1017815 - Added logging about publish success and failure
  (mhrivnak@redhat.com)
- 965283 - Document the response for a repo importer delete (bcourt@redhat.com)
- 1014368 - added python-requests-2.0.0 package to pulp dependencies in order
  to support proxy with https (skarmark@redhat.com)
- 1009617 - limit options for repo sync and publish history now states the
  default limit is 5 (einecline@gmail.com)
- 965283 - updating the REST API docs for repo updates as they pertain to
  importers and distributors (mhrivnak@redhat.com)
- 1004805 - pulp-dev.py now looks at the apache version instead of the linux
  distribution version when deciding which config file to install, since the
  apache version is really what matters. (mhrivnak@redhat.com)
- 1014660 - Add command line parsers for numerics & booleans that return empty
  strings for empty values because None is interpreted by the rest api as
  having the value not specified (bcourt@redhat.com)
- 999129 - removing loading of tracker files at the time of initializing upload
  manager and adding it when listing remaining uploads (skarmark@redhat.com)
- 1010292 - serialize _last_modified only when it exists. (jortel@redhat.com)
- 1010016 - blacklist options; require gofer 0.77 which logs messages at DEBUG.
  (jortel@redhat.com)
- 1011972 - fixed in nectar 1.1.2. (jortel@redhat.com)
- 952748 - adding documentation about how to use a UnitAssociationCriteria with
  the REST API. (mhrivnak@redhat.com)

* Wed Oct 02 2013 Jeff Ortel <jortel@redhat.com> 2.3.0-0.17.beta
- 1009926 - Fix Exception thrown on applicability generation
  (bcourt@redhat.com)
- 1013097 - permit (.) in node IDs. (jortel@redhat.com)
- 1011268 - Add support for SHA hash which is an alias for SHA1
  (bcourt@redhat.com)
- 721314 - including the README and LICENSE files in all platform packages.
  Also tweaked the README. (mhrivnak@redhat.com)
- 988119 - Convert Python types (list,dict) to JSON types (array, object) in
  api documentation (bcourt@redhat.com)
- 1011053 - Add a from_dict() method to the Criteria model.
  (rbarlow@redhat.com)

* Thu Sep 26 2013 Jeff Ortel <jortel@redhat.com> 2.3.0-0.16.alpha
- 1012636 - fix post script. (jortel@redhat.com)
- 976435 - load puppet importer config from a file using a common method.
  (bcourt@redhat.com)

* Thu Sep 26 2013 Jeff Ortel <jortel@redhat.com> 2.3.0-0.15.alpha
- 1004559 - python-simplejson is now required by pulp-common on rhel5. this
  also removes any direct imports of simplejson from outside the pulp-common
  package. (mhrivnak@redhat.com)
- 1011728 - encode unicode values in oauth header. (jortel@redhat.com)
- 975980 - When a repository is updated, push an udpate to all of the
  distributors that depend on the repo. (bcourt@redhat.com)
- 1009912 - removing pymongo dependency for consumers by using actual constants
  instead of importing pymongo in common/constants.py (skarmark@redhat.com)
- 1003326 - generate pulp CA on initial install. (jortel@redhat.com)
- 906039 - do not allow the running weigt to drop below 0
  (jason.connor@gmail.com)
- 1009617 - Fixed the limit option in 'pulp-admin repo history publish'
  (einecline@gmail.com)

* Wed Sep 18 2013 Jeff Ortel <jortel@redhat.com> 2.3.0-0.14.alpha
- Pulp rebuild

* Wed Sep 18 2013 Jeff Ortel <jortel@redhat.com> 2.3.0-0.13.alpha
- 965751 - migrate nodes to use threaded downloader. (jortel@redhat.com)
- 1009118 - bindings require python-oauth. (jortel@redhat.com)
- 1004346 - deal with bindings w (None) as binding_config. (jortel@redhat.com)
- 995528 - Remove legacy usage of AutoReference as it has a significant
  performance impact on queries of larger repositories and is no longer being
  used. (bcourt@redhat.com)
- 1004790 - Remove legacy dependency on Grinder that is no longer required.
  (bcourt@redhat.com)
- 993424 - forced unbind when bindings have notify_agent=False
  (jortel@redhat.com)
- 959031 - 968524 - rewritten scheduler that fixes bug in subsequent schedule
  runs and allows next_run to be updated when upating the schedule of a
  scheduled_call (jason.connor@gmail.com)

* Fri Sep 13 2013 Jeff Ortel <jortel@redhat.com> 2.3.0-0.12.alpha
- Pulp rebuild

* Thu Sep 12 2013 Jeff Ortel <jortel@redhat.com> 2.3.0-0.11.alpha
- Pulp rebuild

* Thu Sep 12 2013 Jeff Ortel <jortel@redhat.com> 2.3.0-0.10.alpha
- 1005898 - Remove unnecessary dependency on gofer in pulp-nodes.spec file
  (bcourt@redhat.com)
- 1003285 - fixed an attribute access for an attribute that doesn't exist in
  python 2.6. (mhrivnak@redhat.com)

* Tue Sep 10 2013 Jeff Ortel <jortel@redhat.com> 2.3.0-0.9.alpha
- Pulp rebuild

* Fri Sep 06 2013 Barnaby Court <bcourt@redhat.com> 2.3.0-0.8.alpha
- 1004897 - Fix bug where distributor validate_config is finding relative path
  conflicts with the repository that is being updated (bcourt@redhat.com)
- 952737 - updated repo creation documentation with parameters to configure
  importers and distributors (skarmark@redhat.com)
- 915330 - Fix performance degradation of importer and distributor
  configuration validation as the number of repositories increased
  (bcourt@redhat.com)

* Fri Aug 30 2013 Barnaby Court <bcourt@redhat.com> 2.3.0-0.7.alpha
- Pulp rebuild

* Thu Aug 29 2013 Jeff Ortel <jortel@redhat.com> 2.3.0-0.6.alpha
- Pulp rebuild

* Thu Aug 29 2013 Barnaby Court <bcourt@redhat.com> 2.3.0-0.5.alpha
- Pulp rebuild

* Tue Aug 27 2013 Jeff Ortel <jortel@redhat.com> 2.3.0-0.4.alpha
- Pulp rebuild

* Tue Aug 27 2013 Jeff Ortel <jortel@redhat.com> 2.3.0-0.3.alpha
- 956711 - Raise an error to the client if an attempt is made to install an
  errata that does not exist in a repository bound to the consumer
  (bcourt@redhat.com)
- 991500 - updating get_repo_units conduit call to return plugin units instead
  of dictionary (skarmark@redhat.com)
- 976561 - updated the list of decorated collection methods to match the
  Collection object in 2.1.1 (jason.connor@gmail.com)
- 976561 - removed superfluous re-fetching of collection we already have a
  handle to (jason.connor@gmail.com)

* Thu Aug 01 2013 Jeff Ortel <jortel@redhat.com> 2.3.0-0.2.alpha
- Pulp rebuild

* Thu Aug 01 2013 Jeff Ortel <jortel@redhat.com> 2.3.0-0.1.alpha
- 976561 - added and explicit pool size for the socket "pool" added a new
  decorator around the query methods that calls end_request in order to manage
  the sockets automagically (jason.connor@gmail.com)
- 981736 - when a sync fails, pulp-admin's exit code is now 1 instead of 0.
  (mhrivnak@redhat.com)
- 977948 - fix distributor updating during node sync. (jortel@redhat.com)
- purge changelog
- 973402 - Handle CallReport.progress with value of {} or None.
  (jortel@redhat.com)
- 927216  - remove reference to CDS in the server.conf security section.
  (jortel@redhat.com)
- 928413 - fix query used to determine of bind has pending actions.
  (jortel@redhat.com)
- 970741 - Upgraded nectar for error_msg support (jason.dobies@redhat.com)
- 968012 - Replaced grinder logging config with nectar logging config
  (jason.dobies@redhat.com)

* Tue Jun 04 2013 Jeff Ortel <jortel@redhat.com> 2.2.0-0.16.alpha
- 947445 - allowing consumer ids to allow dots (skarmark@redhat.com)
- 906420 - update storing of resources used by each task in the taskqueue to
  allow dots in the repo id (skarmark@redhat.com)
- 906420 - update storing of resources used by each task in the taskqueue to
  allow dots in the repo id (skarmark@redhat.com)
- 968543 - remove conditional in pulp_version macro. (jortel@redhat.com)
- 927033 - added missing consumer group associate and unassociate webservices
  tests (skarmark@redhat.com)
- 927033 - updating consumer group associate and unassociate calls to return a
  list of all consumers similar to repo group membership instead of just those
  who fulfil the search criteria, updating unit tests and documentation
  (skarmark@redhat.com)
- 965743 - Changed help text to reflect the actual units
  (jason.dobies@redhat.com)
- 963823 - Made the feed SSL options group name a bit more accurate
  (jason.dobies@redhat.com)

* Thu May 30 2013 Jeff Ortel <jortel@redhat.com> 2.2.0-0.15.alpha
- 913670 - fix consumer group bind/unbind. (jortel@redhat.com)
- 878234 - use correct method on coordinator. (jortel@redhat.com)

* Fri May 24 2013 Jeff Ortel <jortel@redhat.com> 2.2.0-0.14.alpha
- 966202 - Change the config options to use the optional parsers.
  (jason.dobies@redhat.com)

* Thu May 23 2013 Jeff Ortel <jortel@redhat.com> 2.2.0-0.13.alpha
- Pulp rebuild

* Thu May 23 2013 Jeff Ortel <jortel@redhat.com> 2.2.0-0.12.alpha
- Pulp rebuild

* Tue May 21 2013 Jeff Ortel <jortel@redhat.com> 2.2.0-0.11.alpha
- 923796 - Changed example to not cite a specific command
  (jason.dobies@redhat.com)

* Mon May 20 2013 Jeff Ortel <jortel@redhat.com> 2.2.0-0.10.alpha
- Pulp rebuild

* Mon May 20 2013 Jeff Ortel <jortel@redhat.com> 2.2.0-0.9.alpha
- Pulp rebuild

* Fri May 17 2013 Jeff Ortel <jortel@redhat.com> 2.2.0-0.8.alpha
- Pulp rebuild

* Fri May 17 2013 Jeff Ortel <jortel@redhat.com> 2.2.0-0.7.alpha
- Pulp rebuild

* Fri May 17 2013 Jeff Ortel <jortel@redhat.com> 2.2.0-0.6.alpha
- Pulp rebuild

* Mon May 13 2013 Jeff Ortel <jortel@redhat.com> 2.2.0-0.5.alpha
- Pulp rebuild

* Mon May 13 2013 Jeff Ortel <jortel@redhat.com> 2.2.0-0.4.alpha
- Pulp rebuild

* Mon May 13 2013 Jeff Ortel <jortel@redhat.com> 2.2.0-0.3.alpha
- 952775 - Fixed broken unit filter application when sorted by association
  (jason.dobies@redhat.com)
- 913171 - using get method instead of dict lookup (skarmark@redhat.com)
- 915473 - fixing login api to return a json document with key and certificate
  (skarmark@redhat.com)
- 913171 - fixed repo details to display list of actual schedules instead of
  schedule ids and unit tests (skarmark@redhat.com)
- 957890 - removing duplicate units in case when consumer is bound to copies of
  same repo (skarmark@redhat.com)
- 957890 - fixed duplicate unit listing in the applicability report and
  performance improvement fix to avoid loading unnecessary units
  (skarmark@redhat.com)
- 954038 - updating applicability api to send unit ids instead of translated
  plugin unit objects to profilers and fixing a couple of performance issues
  (skarmark@redhat.com)
- 924778 - Added hook for a subclass to manipulate the file bundle list after
  the metadata is generated (jason.dobies@redhat.com)
- 916729 - Fixed auth failures to return JSON documents containing a
  programmatic error code and added client-side exception middleware support
  for displaying the proper user message based on the error.
  (jason.dobies@redhat.com)
- 887000 - removed dispatch lookups in sync to determine canceled state
  (jason.connor@gmail.com)
- 927244 - unit association log blacklist criteria (jason.connor@gmail.com)
- 903414 - handle malformed queued calls (jason.connor@gmail.com)
- 927216 - remove CDS section from server.conf. (jortel@redhat.com)

* Fri Apr 19 2013 Jeff Ortel <jortel@redhat.com> 2.2.0-0.2.alpha
- 953665 - added ability for copy commands to specify the fields of their units
  that should be fetched, so as to avoid loading the entirety of every unit in
  the source repository into RAM. Also added the ability to provide a custom
  "override_config" based on CLI options. (mhrivnak@redhat.com)
- 952310 - support file:// urls. (jortel@redhat.com)
- 949174 - Use a single boolean setting for whether the downloaders should
  validate SSL hosts. (rbarlow@redhat.com)

* Fri Apr 12 2013 Jeff Ortel <jortel@redhat.com> 2.2.0-0.1.alpha
- 950632 - added unit_id search index on the repo_content_units collection
  (jason.connor@gmail.com)
- 928081 - Take note of HTTP status codes when downloading files.
  (rbarlow@redhat.com)
- 947927 - This call should support both the homogeneous and heterogeneous
  cases (jason.dobies@redhat.com)
- 928509 - Platform changes to support override config in applicability
  (jason.dobies@redhat.com)
- 949186 - Removed the curl TIMEOUT setting and replaced it with a low speed
  limit. (rbarlow@redhat.com)
- 928087 - serialized call request replaced in archival with string
  representation of the call request (jason.connor@gmail.com)
- 924327 - Make sure to run the groups/categories upgrades in the aggregate
  (jason.dobies@redhat.com)
- 918160 - changed --summary flag to *only* display the  summary
  (jason.connor@gmail.com)
- 916794 - 918160 - 920792 - new generator approach to orphan management to
  keep us from stomping on memory (jason.connor@gmail.com)
- 923402 - Clarifications to the help text in logging config files
  (jason.dobies@redhat.com)
- 923402 - Reduce logging level from DEBUG to INFO (jason.dobies@redhat.com)
- 923406 - fixing typo in repo copy bindings causing recursive copy to never
  run (skarmark@redhat.com)
- 922214 - adding selinux context for all files under /srv/pulp instead of
  individual files (skarmark@redhat.com)
- 919155 - Added better test assertions (jason.dobies@redhat.com)
- 919155 - Added handling for connection refused errors
  (jason.dobies@redhat.com)
- 918782 - render warning messages as normal colored text. (jortel@redhat.com)
- 911166 - Use pulp_version macro for consistency and conditional requires on
  both version and release for pre-release packages only. (jortel@redhat.com)
- 908934 - Fix /etc/pki/pulp and /etc/pki/pulp/consumer ownership.
  (jortel@redhat.com)
- 918600 - _content_type_id wasn't being set for erratum and drpm
  (jason.dobies@redhat.com)

* Mon Mar 04 2013 Jeff Ortel <jortel@redhat.com> 2.1.0-0.19.alpha
- 855053 - repository unit counts are now tracked per-unit-type. Also wrote a
  migration that will convert previously-created repositories to have the new
  style of unit counts. (mhrivnak@redhat.com)
- 902514 - removing NameVirtualHost because we weren't using it, and adding one
  authoritative <VirtualHost *:80> block for all plugins to use, since apache
  will only let us use one. (mhrivnak@redhat.com)
- 873782 - added non-authenticate status resource at /v2/status/
  (jason.connor@gmail.com)
- 860089 - added ability to filter tasks using ?id=...&id=...
  (jason.connor@gmail.com)

* Tue Feb 26 2013 Jeff Ortel <jortel@redhat.com> 2.1.0-0.18.alpha
- Pulp rebuild

* Tue Feb 26 2013 Jeff Ortel <jortel@redhat.com> 2.1.0-0.17.alpha
- 915795 - Fix logging import statemet in pulp-manage-db. (rbarlow@redhat.com)

* Mon Feb 25 2013 Jeff Ortel <jortel@redhat.com> 2.1.0-0.16.alpha
- Pulp rebuild

* Mon Feb 25 2013 Jeff Ortel <jortel@redhat.com> 2.1.0-0.15.alpha
- 908676 - adding pulp-v1-upgrade-selinux script to enable new selinux policy
  and relabel filesystem after v1 upgrade (skarmark@redhat.com)
- 908676 - adding obsoletes back again for pulp-selinux-server since pulp v1
  has a dependency on this package (skarmark@redhat.com)

* Fri Feb 22 2013 Jeff Ortel <jortel@redhat.com> 2.1.0-0.14.alpha
- 909493 - adding a separate apache2.4 compatible pulp apache conf file for F18
  (skarmark@redhat.com)
- 909493 - adding a different httpd2.4 compatible pulp config file for f18
  build (skarmark@redhat.com)
- 908676 - make pulp-selinux conflict with pulp-selinux-server instead of
  obsoleting pulp-selinux-server (skarmark@redhat.com)

* Thu Feb 21 2013 Jeff Ortel <jortel@redhat.com> 2.1.0-0.13.alpha
- 913205 - Removed config options if they aren't relevant
  (jason.dobies@redhat.com)
- 913205 - Corrected storage of feed certificates on upgrade
  (jason.dobies@redhat.com)

* Tue Feb 19 2013 Jeff Ortel <jortel@redhat.com> 2.1.0-0.12.alpha
- Pulp rebuild

* Tue Feb 19 2013 Jeff Ortel <jortel@redhat.com> 2.1.0-0.11.alpha
- 910419 - added *args and **kwargs to OPTIONS signature to handle regular
  expressions in the url path (jason.connor@gmail.com)

* Thu Feb 14 2013 Jeff Ortel <jortel@redhat.com> 2.1.0-0.10.alpha
- Pulp rebuild

* Thu Feb 14 2013 Jeff Ortel <jortel@redhat.com> 2.1.0-0.9.alpha
- 906426 - Create the upload directory if someone deletes it
  (jason.dobies@redhat.com)

* Wed Feb 13 2013 Jeff Ortel <jortel@redhat.com> 2.1.0-0.8.alpha
- Pulp rebuild

* Wed Feb 13 2013 Jeff Ortel <jortel@redhat.com> 2.1.0-0.7.alpha
- Pulp rebuild

* Wed Feb 13 2013 Jeff Ortel <jortel@redhat.com> 2.1.0-0.6.alpha
- 910540 - fix file overlaps in platform packaging. (jortel@redhat.com)

* Tue Feb 12 2013 Jeff Ortel <jortel@redhat.com> 2.1.0-0.5.alpha
- Pulp rebuild

* Tue Feb 12 2013 Jeff Ortel <jortel@redhat.com> 2.1.0-0.4.alpha
- 908510 - Corrected imports to use compat layer (jason.dobies@redhat.com)
- 908082 - updated SSLRenegBufferSize in apache config to 1MB
  (skarmark@redhat.com)
- 903797 - Corrected docstring for import_units (jason.dobies@redhat.com)
- 905588 - Adding "puppet_module" as an example unit type. This should not
  become a list of every possible unit type, but it's not unreasonable here to
  include some mention of puppet modules. (mhrivnak@redhat.com)

* Tue Feb 05 2013 Jeff Ortel <jortel@redhat.com> 2.1.0-0.3.alpha
- Pulp rebuild

* Tue Feb 05 2013 Jeff Ortel <jortel@redhat.com> 2.1.0-0.2.alpha
- 880780 - Added config parsing exception to convey more information in the
  event the conf file isn't valid JSON (jason.dobies@redhat.com)
- 905548 - fix handler loading; imp.load_source() supports .py files only.
  (jortel@redhat.com)
- 903387 - remove /var/lib/pulp/(packages|repos) and /var/lib/pulp/published
  (jortel@redhat.com)
- 878234 - added consumer group itineraries and updated group content install
  apis to return a list of call requests, also added unit tests
  (skarmark@redhat.com)
- 888058 - Changed model for the client-side exception handler to be overridden
  and specified to the launcher, allowing an individual client (admin,
  consumer, future other) to customize error messages where relevant.
  (jason.dobies@redhat.com)

* Sat Jan 19 2013 Jeff Ortel <jortel@redhat.com> 2.1.0-0.1.alpha
- 891423 - Added conduit calls to be able to create units on copy
  (jason.dobies@redhat.com)
- 894467 - Parser methods need to return the value, not just validate it
  (jason.dobies@redhat.com)
- 889893 - added detection of still queued scheduled calls and skip re-
  enqueueing with log message (jason.connor@gmail.com)
- 883938 - Bumped required version of okaara in the spec
  (jason.dobies@redhat.com)
- 885128 - Altered two more files to use the 'db' logger. (rbarlow@redhat.com)
- 885128 - pulp.plugins.loader.api should use the "db" logger.
  (rbarlow@redhat.com)
- 891423 - Added conduit calls to be able to create units on copy
  (jason.dobies@redhat.com)
- 891760 - added importer and distributor configs to kwargs and
  kwargs_blacklist to prevent logging of sensitive data
  (jason.connor@gmail.com)
- 889320 - updating relabel script to run restorecon on /var/www/pulp_puppet
  (skarmark@redhat.com)
- 889320 - adding httpd_sys_content_rw_t context to /var/www/pulp_puppet
  (skarmark@redhat.com)
- 887959 - Removing NameVirtualHost entries from plugin httpd conf files and
  adding it only at one place in main pulp.conf (skarmark@redhat.com)
- 886547 - added check for deleted schedule in scheduled call complete callback
  (jason.connor@gmail.com)
- 882412 - Re-raising PulpException upon upload error instead of always
  replacing exceptions with PulpExecutionException, the latter of which results
  in an undesirable 500 HTTP response. (mhrivnak@redhat.com)
- 875843 - added post sync/publish callbacks to cleanup importer and
  distributor instances before calls are archived (jason.connor@gmail.com)
- 769381 - Fixed delete confirmation message to be task centric
  (jason.dobies@redhat.com)
- 856762 - removing scratchpads from repo search queries (skarmark@redhat.com)
- 886148 - used new result masking to keep full consumer package profiles from
  showing up in the task list and log file (jason.connor@gmail.com)
- 856762 - removing scratchpad from the repo list --details commmand for repo,
  importer and distributor (skarmark@redhat.com)
- 883899 - added conflict detection for call request groups in the webservices
  execution wrapper module (jason.connor@gmail.com)
- 876158 - Removed unused configuration values and cleaned up wording and
  formatting of the remaining options (jason.dobies@redhat.com)
- 882403 - Flushed out the task state to user display mapping as was always the
  intention but never actually came to fruition. (jason.dobies@redhat.com)
- 882422 - added the distributor_list keyword argument to the call requets
  kwarg_blacklist to prevent it from being logged (jason.connor@gmail.com)
- 885229 - add requires: nss-tools. (jortel@redhat.com)
- 885098 - Use a separate logging config for pulp-manage-db.
  (rbarlow@redhat.com)
- 885134 - Added check to not parse an apache error as if it has the Pulp
  structure and handling in the exception middleware for it
  (jason.dobies@redhat.com)
- 867464 - Renaming modules to units and a fixing a few minor output errors
  (skarmark@redhat.com)
- 882421 - moving unit remove command into the platform from RPM extensions so
  it can be used by other extension families (mhrivnak@redhat.com)
- 877147 - added check for path type when removing orphans
  (jason.connor@gmail.com)
- 882423 - fix upload in repo controller. (jortel@redhat.com)
- 883568 - Reworded portion about recurrences (jason.dobies@redhat.com)
- 883754 - The notes option was changed to have a parser, but some code using
  it was continuing to manually parse it again, which would tank.
  (jason.dobies@redhat.com)
- 866996 - Added ability to hide the details link on association commands when
  it isn't a search. (jason.dobies@redhat.com)
- 877797 - successful call of canceling a task now returns a call report
  through the rest api (jason.connor@gmail.com)
- 867464 - updating general module upload command output (skarmark@redhat.com)
- 882424 - only have 1 task, presumedly the "main" one, in a task group update
  the last_run field (jason.connor@gmail.com)
- 883059 - update server.conf to make server_name optional
  (skarmark@redhat.com)
- 883059 - updating default server config to lookup server hostname
  (skarmark@redhat.com)
- 862187 /var/log/pulp/db.log now includes timestamps. (rbarlow@redhat.com)
- 883025 - Display note to copy qpid certificates to each consumer.
  (jortel@redhat.com)
- 880441 - Fixed call to a method that was renamed (jason.dobies@redhat.com)
- 881120 - utilized new serialize_result call report flag to hide consumer key
  when reporting the task information (jason.connor@gmail.com)
- 882428 - utilizing new call report serialize_result flag to prevent the call
  reports from being serialized and reported over the rest api
  (jason.connor@gmail.com)
- 882401 - added skipped as a recognized state to the cli parser
  (jason.connor@gmail.com)
- 862290 - Added documentation for the new ListRepositoriesCommand methods
  (jason.dobies@redhat.com)
- 881639 - more programmatic. (jortel@redhat.com)
- 881389 - fixed rpm consumer bind to raise an error on non existing repos
  (skarmark@redhat.com)
- 827620 - updated repo, repo_group, consumer and user apis to use execute
  instead of execute_ok (skarmark@redhat.com)
- 878620 - fixed task group resource to return only tasks in the group instead
  of all tasks ever run... :P (jason.connor@gmail.com)
- 866491 - Change the source repo ID validation to be a 400, not 404
  (jason.dobies@redhat.com)
- 866491 - Check for repo existence and raise a 404 if not found instead of
  leaving the task to do it (jason.dobies@redhat.com)
- 881120 - strip the private key from returned consumer object.
  (jortel@redhat.com)
- 862290 - Added support in generic list repos command for listing other
  repositories (jason.dobies@redhat.com)
- 877914 - updating old file links from selinux installation and un-
  installation (skarmark@redhat.com)
- 873786 - updating enable.sh for correct amqp ports (skarmark@redhat.com)
- 878654 - fixed error message when revoking permission from a non-existing
  user and added unit tests (skarmark@redhat.com)
- added database collection reaper system that will wake up periodically and
  remove old documents from configured collections (jason.connor@gmail.com)
- 876662 - Added middleware exception handling for when the client cannot
  resolve the server hostname (jason.dobies@redhat.com)
- 753680 - Taking this opportunity to quiet the logs a bit too
  (jason.dobies@redhat.com)
- 753680 - Increased the logging clarity and location for initialization errors
  (jason.dobies@redhat.com)
- 871858 - Implemented sync and publish status commands
  (jason.dobies@redhat.com)
- 873421 - changed a wait-time message to be more appropriate, and added a bit
  of function parameter documentation. (mhrivnak@redhat.com)
- 877170 - Added ability to ID validator to handle multiple inputs
  (jason.dobies@redhat.com)
- 877435 - Pulled the filters/order to constants and use in search
  (jason.dobies@redhat.com)
- 875606 - Added isodate and python-setuptools deps. Rolled into a quick audit
  of all the requirements and changed quite a few. There were several missing
  and several no longer applicaple. Also removed a stray import of okaara from
  within the bindings package. (mhrivnak@redhat.com)
- 874243 - return 404 when profile does not exist. (jortel@redhat.com)
- 876662 - Added pretty error message when the incorrect server hostname is
  used (jason.dobies@redhat.com)
- 876332 - add missing tags to bind itinerary. (jortel@redhat.com)

* Thu Dec 20 2012 Jeff Ortel <jortel@redhat.com> 2.0.6-0.19.rc
- Pulp rebuild

* Wed Dec 19 2012 Jeff Ortel <jortel@redhat.com> 2.0.6-0.19.beta
- Pulp rebuild

* Tue Dec 18 2012 Jeff Ortel <jortel@redhat.com> 2.0.6-0.18.beta
- 887959 - Removing NameVirtualHost entries from plugin httpd conf files and
  adding it only at one place in main pulp.conf (skarmark@redhat.com)

* Thu Dec 13 2012 Jeff Ortel <jortel@redhat.com> 2.0.6-0.17.beta
- Pulp rebuild

* Thu Dec 13 2012 Jeff Ortel <jortel@redhat.com> 2.0.6-0.16.beta
- Pulp rebuild

* Thu Dec 13 2012 Jeff Ortel <jortel@redhat.com> 2.0.6-0.15.beta
- 886547 - added check for deleted schedule in scheduled call complete callback
  (jason.connor@gmail.com)
- 882412 - Re-raising PulpException upon upload error instead of always
  replacing exceptions with PulpExecutionException, the latter of which results
  in an undesirable 500 HTTP response. (mhrivnak@redhat.com)
- 875843 - added post sync/publish callbacks to cleanup importer and
  distributor instances before calls are archived (jason.connor@gmail.com)
- 769381 - Fixed delete confirmation message to be task centric
  (jason.dobies@redhat.com)
- 856762 - removing scratchpads from repo search queries (skarmark@redhat.com)
- 886148 - used new result masking to keep full consumer package profiles from
  showing up in the task list and log file (jason.connor@gmail.com)
- 856762 - removing scratchpad from the repo list --details commmand for repo,
  importer and distributor (skarmark@redhat.com)
- 883899 - added conflict detection for call request groups in the webservices
  execution wrapper module (jason.connor@gmail.com)
- 876158 - Removed unused configuration values and cleaned up wording and
  formatting of the remaining options (jason.dobies@redhat.com)
- 882403 - Flushed out the task state to user display mapping as was always the
  intention but never actually came to fruition. (jason.dobies@redhat.com)
- 882422 - added the distributor_list keyword argument to the call requets
  kwarg_blacklist to prevent it from being logged (jason.connor@gmail.com)

* Mon Dec 10 2012 Jeff Ortel <jortel@redhat.com> 2.0.6-0.14.beta
- 885229 - add requires: nss-tools. (jortel@redhat.com)

* Fri Dec 07 2012 Jeff Ortel <jortel@redhat.com> 2.0.6-0.13.beta
- 885098 - Use a separate logging config for pulp-manage-db.
  (rbarlow@redhat.com)
- 885134 - Added check to not parse an apache error as if it has the Pulp
  structure and handling in the exception middleware for it
  (jason.dobies@redhat.com)

* Thu Dec 06 2012 Jeff Ortel <jortel@redhat.com> 2.0.6-0.12.beta
- 867464 - Renaming modules to units and a fixing a few minor output errors
  (skarmark@redhat.com)
- 882421 - moving unit remove command into the platform from RPM extensions so
  it can be used by other extension families (mhrivnak@redhat.com)
- 877147 - added check for path type when removing orphans
  (jason.connor@gmail.com)
- 882423 - fix upload in repo controller. (jortel@redhat.com)
- 883568 - Reworded portion about recurrences (jason.dobies@redhat.com)
- 883754 - The notes option was changed to have a parser, but some code using
  it was continuing to manually parse it again, which would tank.
  (jason.dobies@redhat.com)
- 866996 - Added ability to hide the details link on association commands when
  it isn't a search. (jason.dobies@redhat.com)
- 877797 - successful call of canceling a task now returns a call report
  through the rest api (jason.connor@gmail.com)
- 867464 - updating general module upload command output (skarmark@redhat.com)
- 882424 - only have 1 task, presumedly the "main" one, in a task group update
  the last_run field (jason.connor@gmail.com)
- 883059 - update server.conf to make server_name optional
  (skarmark@redhat.com)
- 883059 - updating default server config to lookup server hostname
  (skarmark@redhat.com)
- 862187 /var/log/pulp/db.log now includes timestamps. (rbarlow@redhat.com)
- 883025 - Display note to copy qpid certificates to each consumer.
  (jortel@redhat.com)
- 880441 - Fixed call to a method that was renamed (jason.dobies@redhat.com)
- 881120 - utilized new serialize_result call report flag to hide consumer key
  when reporting the task information (jason.connor@gmail.com)
- 882428 - utilizing new call report serialize_result flag to prevent the call
  reports from being serialized and reported over the rest api
  (jason.connor@gmail.com)
- 882401 - added skipped as a recognized state to the cli parser
  (jason.connor@gmail.com)

* Thu Nov 29 2012 Jeff Ortel <jortel@redhat.com> 2.0.6-0.11.beta
- Pulp rebuild

* Thu Nov 29 2012 Jeff Ortel <jortel@redhat.com> 2.0.6-0.10.beta
- 862290 - Added documentation for the new ListRepositoriesCommand methods
  (jason.dobies@redhat.com)
- 881639 - more programmatic. (jortel@redhat.com)
- 881389 - fixed rpm consumer bind to raise an error on non existing repos
  (skarmark@redhat.com)
- 827620 - updated repo, repo_group, consumer and user apis to use execute
  instead of execute_ok (skarmark@redhat.com)
- 878620 - fixed task group resource to return only tasks in the group instead
  of all tasks ever run... :P (jason.connor@gmail.com)
- 866491 - Change the source repo ID validation to be a 400, not 404
  (jason.dobies@redhat.com)
- 866491 - Check for repo existence and raise a 404 if not found instead of
  leaving the task to do it (jason.dobies@redhat.com)
- 881120 - strip the private key from returned consumer object.
  (jortel@redhat.com)
- 862290 - Added support in generic list repos command for listing other
  repositories (jason.dobies@redhat.com)
- 877914 - updating old file links from selinux installation and un-
  installation (skarmark@redhat.com)
- 873786 - updating enable.sh for correct amqp ports (skarmark@redhat.com)
- 878654 - fixed error message when revoking permission from a non-existing
  user and added unit tests (skarmark@redhat.com)
- added database collection reaper system that will wake up periodically and
  remove old documents from configured collections (jason.connor@gmail.com)
- 876662 - Added middleware exception handling for when the client cannot
  resolve the server hostname (jason.dobies@redhat.com)

* Mon Nov 26 2012 Jay Dobies <jason.dobies@redhat.com> 2.0.6-0.9.beta
- Pulp rebuild

* Wed Nov 21 2012 Jay Dobies <jason.dobies@redhat.com> 2.0.6-0.8.beta
- Pulp rebuild

* Wed Nov 21 2012 Jay Dobies <jason.dobies@redhat.com> 2.0.6-0.7.beta
- Pulp rebuild

* Wed Nov 21 2012 Jay Dobies <jason.dobies@redhat.com> 2.0.6-0.6.beta
- Pulp rebuild

* Wed Nov 21 2012 Jeff Ortel <jortel@redhat.com> 2.0.6-0.5.beta
- 753680 - Taking this opportunity to quiet the logs a bit too
  (jason.dobies@redhat.com)
- 753680 - Increased the logging clarity and location for initialization errors
  (jason.dobies@redhat.com)

* Wed Nov 21 2012 Jeff Ortel <jortel@redhat.com> 2.0.6-0.4.beta
- Pulp rebuild

* Tue Nov 20 2012 Jeff Ortel <jortel@redhat.com> 2.0.6-0.3.beta
- 871858 - Implemented sync and publish status commands
  (jason.dobies@redhat.com)
- 873421 - changed a wait-time message to be more appropriate, and added a bit
  of function parameter documentation. (mhrivnak@redhat.com)
- 877170 - Added ability to ID validator to handle multiple inputs
  (jason.dobies@redhat.com)
- 877435 - Pulled the filters/order to constants and use in search
  (jason.dobies@redhat.com)
- 875606 - Added isodate and python-setuptools deps. Rolled into a quick audit
  of all the requirements and changed quite a few. There were several missing
  and several no longer applicaple. Also removed a stray import of okaara from
  within the bindings package. (mhrivnak@redhat.com)
- 874243 - return 404 when profile does not exist. (jortel@redhat.com)
- 876662 - Added pretty error message when the incorrect server hostname is
  used (jason.dobies@redhat.com)
- 876332 - add missing tags to bind itinerary. (jortel@redhat.com)

* Mon Nov 12 2012 Jeff Ortel <jortel@redhat.com> 2.0.6-0.2.beta
- Pulp rebuild

* Mon Nov 12 2012 Jeff Ortel <jortel@redhat.com> 2.0.6-0.1.beta
- Pulp rebuild<|MERGE_RESOLUTION|>--- conflicted
+++ resolved
@@ -41,12 +41,8 @@
 
 Name: pulp
 Version: 2.4.1
-<<<<<<< HEAD
-Release: 0.9.rc%{?dist}
+Release: 1%{?dist}
 %define nondist_release %(echo %{release} | sed 's/%{?dist}//')
-=======
-Release: 1%{?dist}
->>>>>>> baab30be
 Summary: An application for managing software content
 Group: Development/Languages
 License: GPLv2
