#!/usr/bin/python
#
# Copyright (c) 2011 Red Hat, Inc.
#
# This software is licensed to you under the GNU General Public
# License as published by the Free Software Foundation; either version
# 2 of the License (GPLv2) or (at your option) any later version.
# There is NO WARRANTY for this software, express or implied,
# including the implied warranties of MERCHANTABILITY,
# NON-INFRINGEMENT, or FITNESS FOR A PARTICULAR PURPOSE. You should
# have received a copy of GPLv2 along with this software; if not, see
# http://www.gnu.org/licenses/old-licenses/gpl-2.0.txt.

import base64
from datetime import timedelta
from paste.fixture import TestApp
import os
import random
import unittest
import sys
import time
import web

import mock

try:
    import mocks
except ImportError:
    mocks = None

try:
    import json
except ImportError:
    import simplejson as json

srcdir = os.path.abspath(os.path.dirname(__file__)) + "/../../src/"
sys.path.insert(0, srcdir)

commondir = os.path.abspath(os.path.dirname(__file__)) + '/../common/'
sys.path.insert(0, commondir)

from pulp.server import async
from pulp.repo_auth import repo_cert_utils
from pulp.server import auditing
from pulp.server import config
from pulp.server.api.cds import CdsApi
from pulp.server.api.cds_history import CdsHistoryApi
from pulp.server.api.consumer import ConsumerApi
from pulp.server.api.consumer_group import ConsumerGroupApi
from pulp.server.api.consumer_history import ConsumerHistoryApi
from pulp.server.api.distribution import DistributionApi
from pulp.server.api.repo import RepoApi
from pulp.server.api.auth import AuthApi
from pulp.server.api.user import UserApi
from pulp.server.api.permission import PermissionAPI
from pulp.server.api.role import RoleAPI
from pulp.server.api.filter import FilterApi
from pulp.server.api.package import PackageApi
from pulp.server.api.file import FileApi
from pulp.server.api.errata import ErrataApi
from pulp.server.api.role import RoleAPI
from pulp.server.content.types import database as types_database
from pulp.server.db import connection
from pulp.server.db.model import Delta
from pulp.server.db.model.cds import CDSRepoRoundRobin
from pulp.server.logs import start_logging, stop_logging
import pulp.server.managers.factory as manager_factory
from pulp.server.util import random_string
from pulp.server.auth.cert_generator import SerialNumber
from pulp.server.tasking.taskqueue import queue
from pulp.server import constants

from pulp.server.auth import authorization
from pulp.server.webservices import http

SerialNumber.PATH = '/tmp/sn.dat'
constants.LOCAL_STORAGE = "/tmp/pulp/"
constants.CACHE_DIR = "/tmp/pulp/cache"

def load_test_config():
    if not os.path.exists('/tmp/pulp'):
        os.makedirs('/tmp/pulp')

    override_file = os.path.abspath(os.path.dirname(__file__)) + '/test-override-pulp.conf'
    override_repo_file = os.path.abspath(os.path.dirname(__file__)) + '/test-override-repoauth.conf'
    stop_logging()
    try:
        config.add_config_file(override_file)
        config.add_config_file(override_repo_file)
    except RuntimeError:
        pass
    start_logging()

    # The repo_auth stuff, which runs outside of the server codebase, needs to know
    # where to look for its config as well
    repo_cert_utils.CONFIG_FILENAME = override_file

    return config.config

def create_package(api, name, version="1.2.3", release="1.el5", epoch="1",
        arch="x86_64", description="test description text",
        checksum_type="sha256",
        checksum="9d05cc3dbdc94150966f66d76488a3ed34811226735e56dc3e7a721de194b42e",
        filename="test-filename-1.2.3-1.el5.x86_64.rpm"):
    """
    Returns a SON object representing the package.
    """
    test_pkg_name = name
    test_epoch = epoch
    test_version = version
    test_release = release
    test_arch = arch
    test_description = description
    test_checksum_type = checksum_type
    test_checksum = checksum
    test_filename = filename
    p = api.create(name=test_pkg_name, epoch=test_epoch, version=test_version,
        release=test_release, arch=test_arch, description=test_description,
        checksum_type=checksum_type, checksum=test_checksum, filename=test_filename)
    # We are looking up package trough mongo so we get a SON object to return.
    # instead of returning the model.Package object
    lookedUp = api.package(p['id'])
    return lookedUp
    #p = api.package_by_ivera(name, test_version, test_epoch, test_release, test_arch)
    #if (p == None):
    #    p = api.create(name=test_pkg_name, epoch=test_epoch, version=test_version,
    #        release=test_release, arch=test_arch, description=test_description,
    #        checksum_type=checksum_type, checksum=test_checksum, filename=test_filename)
    #    lookedUp = api.package(p['id'])
    #    return lookedUp
    #else:
    #    return p

def create_random_package(api):
    test_pkg_name = random_string()
    test_epoch = random.randint(0, 2)
    test_version = "%s.%s.%s" % (random.randint(0, 100),
                                random.randint(0, 100), random.randint(0, 100))
    test_release = "%s.el5" % random.randint(0, 10)
    test_arch = "x86_64"
    test_description = ""
    test_requires = []
    test_provides = []
    for x in range(10):
        test_description = test_description + " " + random_string()
        test_requires.append(random_string())
        test_provides.append(random_string())

    test_checksum_type = "sha256"
    test_checksum = "9d05cc3dbdc94150966f66d76488a3ed34811226735e56dc3e7a721de194b42e"
    test_filename = "test-filename-zzz-%s-%s.x86_64.rpm" % (test_version, test_release)
    p = api.create(name=test_pkg_name, epoch=test_epoch, version=test_version,
        release=test_release, arch=test_arch, description=test_description,
        checksum_type="sha256", checksum=test_checksum, filename=test_filename)
    p['requires'] = test_requires
    p['provides'] = test_requires
    d = Delta(p, ('requires', 'provides',))
    api.update(p.id, d)
    return p

class PulpTest(unittest.TestCase):

    def setUp(self):
        unittest.TestCase.setUp(self)

        self._mocks = {}

        self.data_path = \
            os.path.join(
                os.path.join(
                    os.path.abspath(os.path.dirname(__file__)),
                    "../unit"),
                "data")
        self.config = load_test_config()
        connection.initialize()

        if mocks is not None:
            mocks.install()

        self.setup_async()

        manager_factory.initialize()

        self.repo_api = RepoApi()
        self.consumer_api = ConsumerApi()
        self.consumer_group_api = ConsumerGroupApi()
        self.cds_api = CdsApi()
        self.user_api = UserApi()
        self.auth_api = AuthApi()
        self.perm_api = PermissionAPI()
        self.role_api = RoleAPI()
        self.cds_history_api = CdsHistoryApi()
        self.consumer_history_api = ConsumerHistoryApi()
        self.distribution_api = DistributionApi()
        self.filter_api = FilterApi()
        self.package_api = PackageApi()
        self.file_api = FileApi()
        self.errata_api = ErrataApi()
        self.role_api = RoleAPI()

        self.clean()

    def tearDown(self):
        unittest.TestCase.tearDown(self)
        self.unmock_all()
        self.clean()

    def clean(self):
        '''
        Removes any entities written to the database in all used APIs.
        '''
        self.cds_api.clean()
        self.repo_api.clean()
        self.consumer_api.clean()
        self.consumer_group_api.clean()
        self.user_api.clean()
        self.perm_api.clean()
        self.role_api.clean()
        self.cds_history_api.clean()
        self.consumer_history_api.clean()
        self.distribution_api.clean()
        self.filter_api.clean()
        self.package_api.clean()
        self.file_api.clean()
        self.errata_api.clean()
        self.role_api.clean()

        # remove any content type definitions that have been added
        types_database.clean()

        # Flush the assignment algorithm cache
        CDSRepoRoundRobin.get_collection().remove(safe=True)

        auditing.cull_events(timedelta())

        if mocks is not None:
            mocks.reset()

    def setup_async(self):
        async._queue = mock.Mock()

    def mock(self, parent, attribute, mock_object=None):
        self._mocks.setdefault(parent, {})[attribute] = getattr(parent, attribute)
        if mock_object is None:
            mock_object = mock.Mock()
        setattr(parent, attribute, mock_object)

    def unmock_all(self):
        for parent in self._mocks:
            for mocked_attr, original_attr in self._mocks[parent].items():
                setattr(parent, mocked_attr, original_attr)


class PulpAsyncTest(PulpTest):

    def tearDown(self):
        PulpTest.tearDown(self)
        async._queue._cancel_dispatcher()
        async._queue = None

    def setup_async(self):
        async.config.config = self.config
        async.initialize()


class PulpWebserviceTest(PulpTest):

    def setUp(self):
        PulpTest.setUp(self)

        # Because our code is a tightly coupled mess, the test config has to be
        # laoded before we can import application
        load_test_config()
        from pulp.server.webservices import application

        self.web_app = web.subdir_application(application.URLS)
        self.test_app = TestApp(self.web_app.wsgifunc())

        def request_info(key):
            if key == "REQUEST_URI":
                key = "PATH_INFO"

            return web.ctx.environ.get(key, None)

        self.mock(http, "request_info", request_info)

        #    User stuff
        self.user_api.create('ws-user', password='ws-user')
        self.user_api.update('ws-user', {'roles' : authorization.super_user_role})

        base64string = base64.encodestring('%s:%s' % ('ws-user', 'ws-user'))[:-1]
        self.headers = {'Authorization' : 'Basic %s' % base64string}

    def tearDown(self):
        PulpTest.tearDown(self)
        self.user_api.delete('ws-user')

    def get(self, uri, params=None, additional_headers=None):
        return self._do_request('get', uri, params, additional_headers)

    def post(self, uri, params=None, additional_headers=None):
        return self._do_request('post', uri, params, additional_headers)

    def delete(self, uri, params=None, additional_headers=None):
        return self._do_request('delete', uri, params, additional_headers)

    def put(self, uri, params=None, additional_headers=None):
        return self._do_request('put', uri, params, additional_headers)

    def _do_request(self, request_type, uri, params, additional_headers):
        """
        The calls and their pre/post processing are so similar, do it all in
        here and use magic to make the right call.
        """

        # Use the default headers established at setup and override/add any
        headers = dict(self.headers)
        if additional_headers is not None:
            headers.update(additional_headers)

        # Serialize the parameters if any are specified
        if params is not None:
            params = json.dumps(params)

        # Invoke the API
        f = getattr(self.test_app, request_type)
        response = f('http://localhost' + uri, params=params, headers=headers, expect_errors=True)

        # Collect return information and deserialize it
        status = response.status
<<<<<<< HEAD
        body = json.loads(response.body)
=======

        try:
            body = json.loads(response.body)
        except ValueError:
            body = None
>>>>>>> ee37e2bf

        return status, body<|MERGE_RESOLUTION|>--- conflicted
+++ resolved
@@ -328,14 +328,9 @@
 
         # Collect return information and deserialize it
         status = response.status
-<<<<<<< HEAD
-        body = json.loads(response.body)
-=======
-
         try:
             body = json.loads(response.body)
         except ValueError:
             body = None
->>>>>>> ee37e2bf
 
         return status, body