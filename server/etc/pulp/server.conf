--- conflicted
+++ resolved
@@ -217,17 +217,9 @@
 #
 #         <protocol>://<host>:<port>/<virtual-host>
 #
-<<<<<<< HEAD
-# cacert: absolute path to PEM encoded CA certificate file, used when Pulp connects
-#     to a broker over SSL
-#
-# clientcert: absolute path to PEM encoded file containing both the private key and
-#     certificate Pulp should present to the broker to be authenticated
-=======
 #     Or to use a username and password:
 #
 #         <protocol>://<user>:<password>@<host>:<port>/<virtual-host>
->>>>>>> daa0db3d
 #
 #     Supported <protocol>  values are 'tcp' or 'ssl' depending on if SSL should be used or not.
 #     The <virtual-host> is optional, and is only applicable to RabbitMQ broker environments.
