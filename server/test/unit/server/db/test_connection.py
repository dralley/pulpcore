import unittest

from mock import call, patch, MagicMock, Mock
from pymongo.errors import AutoReconnect

from pulp.devel import mock_config
from pulp.server import config
from pulp.server.db import connection
from pulp.server.exceptions import PulpCodedException


class MongoEngineConnectionError(Exception):
    pass


class TestDatabaseSeeds(unittest.TestCase):

    def test_seeds_default(self):
        self.assertEqual(config._default_values['database']['seeds'], 'localhost:27017')

    @patch('pulp.server.db.connection._CONNECTION', None)
    @patch('pulp.server.db.connection._DATABASE', None)
    @patch('pulp.server.db.connection.mongoengine')
    def test_seeds_invalid(self, mock_mongoengine):
        mock_mongoengine.connect.return_value.server_info.return_value = {'version': '2.6.0'}
<<<<<<< HEAD

=======
        config.config.set('database', 'replica_set', '')
>>>>>>> 74b3957a
        connection.initialize(seeds='localhost:27017:1234')

        max_pool_size = connection._DEFAULT_MAX_POOL_SIZE
        database = config.config.get('database', 'name')
        mock_mongoengine.connect.assert_called_once_with(database, max_pool_size=max_pool_size,
                                                         host='localhost:27017:1234', replicaSet='')

    @patch('pulp.server.db.connection._CONNECTION', None)
    @patch('pulp.server.db.connection._DATABASE', None)
    @patch('pulp.server.db.connection.mongoengine')
    def test_seeds_is_empty(self, mock_mongoengine):
        mock_mongoengine.connect.return_value.server_info.return_value = {'version': '2.6.0'}
<<<<<<< HEAD

        connection.initialize(seeds='')

        max_pool_size = connection._DEFAULT_MAX_POOL_SIZE
        database = config.config.get('database', 'name')
        mock_mongoengine.connect.assert_called_once_with(database, max_pool_size=max_pool_size)
=======
        config.config.set('database', 'replica_set', '')
        config.config.set('database', 'seeds', '')
        self.assertRaises(PulpCodedException, connection.initialize)
>>>>>>> 74b3957a

    @patch('pulp.server.db.connection._CONNECTION', None)
    @patch('pulp.server.db.connection._DATABASE', None)
    @patch('pulp.server.db.connection.mongoengine')
    @patch('pulp.server.db.connection._connect_to_one_of_seeds')
    def test_seeds_is_set_from_argument(self, mock_connect_seeds, mock_mongoengine):
        mock_mongoengine.connect.return_value.server_info.return_value = {'version': '2.6.0'}
<<<<<<< HEAD

=======
        mock_connect_seeds.return_value.server_info.return_value = {'version': '2.6.0'}
        replica_set = 'fakeReplica'
        config.config.set('database', 'replica_set', replica_set)
>>>>>>> 74b3957a
        connection.initialize(seeds='firsthost:1234,secondhost:5678')

        max_pool_size = connection._DEFAULT_MAX_POOL_SIZE
        database = config.config.get('database', 'name')
        mock_connect_seeds.assert_called_with({'max_pool_size': max_pool_size,
                                               'replicaSet': replica_set}, ['firsthost:1234',
                                                                            'secondhost:5678'],
                                              database)

    @mock_config.patch({'database': {'seeds': 'firsthost:1234,secondhost:5678'}})
    @patch('pulp.server.db.connection._CONNECTION', None)
    @patch('pulp.server.db.connection._DATABASE', None)
    @patch('pulp.server.db.connection.mongoengine')
    @patch('pulp.server.db.connection._connect_to_one_of_seeds')
    def test_seeds_from_config(self, mock_connect_seeds, mock_mongoengine):
        mock_mongoengine.connect.return_value.server_info.return_value = {'version': '2.6.0'}
<<<<<<< HEAD
=======
        mock_connect_seeds.return_value.server_info.return_value = {'version': '2.6.0'}
        seeds = "firsthost:1234,secondhost:5678"
        replica_set = 'fakeReplica'
        config.config.set('database', 'seeds', seeds)
        config.config.set('database', 'replica_set', replica_set)
>>>>>>> 74b3957a

        connection.initialize()

        max_pool_size = connection._DEFAULT_MAX_POOL_SIZE
        database = config.config.get('database', 'name')
        mock_connect_seeds.assert_called_with({'max_pool_size': max_pool_size,
                                               'replicaSet': replica_set}, ['firsthost:1234',
                                                                            'secondhost:5678'],
                                              database)


class TestDatabaseName(unittest.TestCase):

    @patch('pulp.server.db.connection._CONNECTION', None)
    @patch('pulp.server.db.connection._DATABASE', None)
    @patch('pulp.server.db.connection.mongoengine')
    def test__DATABASE_uses_default_name(self, mock_mongoengine):
        """
        Assert that the name from the database config is used if not provided as a parameter to
        initialize().
        """
        mock_mongoengine.connect.return_value.server_info.return_value = {'version': '2.6.0'}
        host = 'champs.example.com:27018'
        replica_set = ''
        config.config.set('database', 'seeds', host)
        config.config.set('database', 'replica_set', replica_set)

        connection.initialize()

        name = config.config.get('database', 'name')
        mock_mongoengine.connect.assert_called_once_with(name, host=host, max_pool_size=10,
                                                         replicaSet=replica_set)

    @patch('pulp.server.db.connection._CONNECTION', None)
    @patch('pulp.server.db.connection._DATABASE', None)
    @patch('pulp.server.db.connection.mongoengine')
    def test_name_is_set_from_argument(self, mock_mongoengine):
        """
        Assert that passing a name to initialize() overrides the value from the config.
        """
        mock_mongoengine.connect.return_value.server_info.return_value = {'version': '2.6.0'}
        name = 'name_set_from_argument'
        host = 'champs.example.com:27018'
        replica_set = ''
        config.config.set('database', 'seeds', host)
        config.config.set('database', 'replica_set', replica_set)

        connection.initialize(name=name)

        mock_mongoengine.connect.assert_called_once_with(name, host=host, max_pool_size=10,
                                                         replicaSet=replica_set)


class TestDatabaseReplicaSet(unittest.TestCase):

<<<<<<< HEAD
    def test_replica_set_default_does_not_exist(self):
        self.assertRaises(NoOptionError, config.config.get, 'database', 'replica_set')

    @patch('pulp.server.db.connection._CONNECTION', None)
    @patch('pulp.server.db.connection._DATABASE', None)
=======
    def tearDown(self):
        # Reload the configuration so that things are cleaned up properly
        config.load_configuration()
        super(TestDatabaseReplicaSet, self).tearDown()

>>>>>>> 74b3957a
    @patch('pulp.server.db.connection.mongoengine')
    def test_database_sets_replica_set(self, mock_mongoengine):
        mock_replica_set = Mock()
        mock_mongoengine.connect.return_value.server_info.return_value = {'version': '2.6.0'}
        host = 'champs.example.com:27018'
        replica_set = ''
        config.config.set('database', 'seeds', host)
        config.config.set('database', 'replica_set', replica_set)
        connection.initialize(replica_set=mock_replica_set)

        database = config.config.get('database', 'name')

        max_pool_size = connection._DEFAULT_MAX_POOL_SIZE
        mock_mongoengine.connect.assert_called_once_with(
            database, host=host, max_pool_size=max_pool_size,
            replicaSet=mock_replica_set)

    @mock_config.patch({'database': {'replica_set': 'real_replica_set', 'name': 'nbachamps',
                                     'seeds': 'champs.example.com:27018'}})
    @patch('pulp.server.db.connection._CONNECTION', None)
    @patch('pulp.server.db.connection._DATABASE', None)
    @patch('pulp.server.db.connection.mongoengine')
    def test_database_replica_set_from_config(self, mock_mongoengine):
        """
        Assert that replica set configuration defaults to the configured value if not provided.
        """
        mock_mongoengine.connect.return_value.server_info.return_value = {'version': '2.6.0'}

        connection.initialize()

        max_pool_size = connection._DEFAULT_MAX_POOL_SIZE
        mock_mongoengine.connect.assert_called_once_with(
            'nbachamps', host='champs.example.com:27018', max_pool_size=max_pool_size,
            replicaSet='real_replica_set')


class TestDatabaseMaxPoolSize(unittest.TestCase):

    @patch('pulp.server.db.connection._CONNECTION', None)
    @patch('pulp.server.db.connection._DATABASE', None)
    @patch('pulp.server.db.connection.mongoengine')
    def test_database_max_pool_size_default_is_10(self, mock_mongoengine):
<<<<<<< HEAD
        """
        Assert that the max_pool_size parameter defaults to 10.
        """
=======
        mock_mongoengine.connect.return_value.server_info.return_value = {'version': '2.6.0'}
        host = 'champs.example.com:27018'
        replica_set = ''
        config.config.set('database', 'seeds', host)
        config.config.set('database', 'replica_set', replica_set)

        connection.initialize()

        database = config.config.get('database', 'name')

        mock_mongoengine.connect.assert_called_once_with(database, host=host,
                                                         max_pool_size=10, replicaSet=replica_set)

    @patch('pulp.server.db.connection.mongoengine')
    def test_database_max_pool_size_uses_default(self, mock_mongoengine):
>>>>>>> 74b3957a
        mock_mongoengine.connect.return_value.server_info.return_value = {'version': '2.6.0'}
        host = 'champs.example.com:27018'
        replica_set = ''
        config.config.set('database', 'seeds', host)
        config.config.set('database', 'replica_set', replica_set)

        connection.initialize()

        database = config.config.get('database', 'name')
        max_pool_size = connection._DEFAULT_MAX_POOL_SIZE
        mock_mongoengine.connect.assert_called_once_with(database, host=host,
                                                         max_pool_size=max_pool_size,
                                                         replicaSet=replica_set)

    @patch('pulp.server.db.connection._CONNECTION', None)
    @patch('pulp.server.db.connection._DATABASE', None)
    @patch('pulp.server.db.connection.mongoengine')
    def test_database_max_pool_size(self, mock_mongoengine):
        """
        Assert that the max_pool_size parameter to initialize() is handled appropriately.
        """
        mock_mongoengine.connect.return_value.server_info.return_value = {'version': '2.6.0'}
        config.config.set('database', 'seeds', 'champs.example.com:27018')
        config.config.set('database', 'replica_set', '')

        connection.initialize(max_pool_size=5)

        database = config.config.get('database', 'name')
        host = config.config.get('database', 'seeds')
        mock_mongoengine.connect.assert_called_once_with(database, host=host,
                                                         max_pool_size=5, replicaSet='')


class TestDatabase(unittest.TestCase):

    @patch('pulp.server.db.connection._CONNECTION', None)
    @patch('pulp.server.db.connection._DATABASE', None)
    @patch('pulp.server.db.connection.mongoengine')
    def test_mongoengine_connect_is_called(self, mock_mongoengine):
        """
        Assert that mongoengine.connect() is called.
        """
        mock_mongoengine.connect.return_value.server_info.return_value = {'version': '2.6.0'}

        connection.initialize()

        mock_mongoengine.connect.assert_called_once()

    @patch('pulp.server.db.connection._CONNECTION', None)
    @patch('pulp.server.db.connection._DATABASE', None)
    @patch('pulp.server.db.connection.mongoengine')
    def test__DATABASE_is_returned_from_get_db_call(self, mock_mongoengine):
        """
        This test asserts that pulp.server.db.connection._DATABASE is the result of calling get_db()
        on the connection.
        """
        mock_mongoengine.connect.return_value.server_info.return_value = {'version': '2.6.0'}

        connection.initialize()

        expected_database = mock_mongoengine.connection.get_db.return_value
        self.assertTrue(connection._DATABASE is expected_database)
        mock_mongoengine.connection.get_db.assert_called_once_with()

    @patch('pulp.server.db.connection._CONNECTION', None)
    @patch('pulp.server.db.connection._DATABASE', None)
    @patch('pulp.server.db.connection.NamespaceInjector')
    @patch('pulp.server.db.connection.mongoengine')
    def test__DATABASE_receives_namespace_injector(self, mock_mongoengine, mock_namespace_injector):
        """
        This test asserts that the NamespaceInjector was added as a son manipulator to the
        _DATABASE.
        """
        mock_mongoengine.connect.return_value.server_info.return_value = {'version': '2.6.0'}

        connection.initialize()

        mock_son_manipulator = connection._DATABASE.add_son_manipulator
        mock_namespace_injector.assert_called_once_with()
        mock_son_manipulator.assert_called_once_with(mock_namespace_injector.return_value)

    @patch('pulp.server.db.connection._CONNECTION', None)
    @patch('pulp.server.db.connection._DATABASE', None)
    @patch('pulp.server.db.connection.mongoengine')
    def test__DATABASE_collection_names_is_called(self, mock_mongoengine):
        """
        The initialize() method queries for all the collection names just to check that the
        connection is up and authenticated (if necessary). This way it can raise an Exception if
        there is a problem, rather than letting the first real query experience an Exception.
        """
        mock_mongoengine.connect.return_value.server_info.return_value = {'version': '2.6.0'}

        connection.initialize()

        connection._DATABASE.collection_names.assert_called_once_with()

    @patch('pulp.server.db.connection._CONNECTION', None)
    @patch('pulp.server.db.connection._DATABASE', None)
    @patch('pulp.server.db.connection.mongoengine')
    @patch('pulp.server.db.connection._logger')
    def test_unexpected_Exception_is_logged(self, mock__logger, mock_mongoengine):
        """
        Assert that the logger gets called when an Exception is raised by mongoengine.connect().
        """
        mock_mongoengine.connect.side_effect = IOError()

        self.assertRaises(IOError, connection.initialize)

        self.assertTrue(connection._CONNECTION is None)
        self.assertTrue(connection._DATABASE is None)
        mock__logger.critical.assert_called_once()


class TestDatabaseSSL(unittest.TestCase):

    def test_ssl_off_by_default(self):
        self.assertEqual(config.config.getboolean('database', 'ssl'), False)

    @mock_config.patch({'database': {'ssl': 'false', 'seeds': 'champs.example.com:27018'}})
    @patch('pulp.server.db.connection._CONNECTION', None)
    @patch('pulp.server.db.connection._DATABASE', None)
    @patch('pulp.server.db.connection.mongoengine')
    def test_ssl_is_skipped_if_off(self, mock_mongoengine):
        mock_mongoengine.connect.return_value.server_info.return_value = {'version': '2.6.0'}
<<<<<<< HEAD
=======
        host = 'champs.example.com:27018'
        replica_set = ''
        config.config.set('database', 'ssl', 'false')
        config.config.set('database', 'seeds', host)
        config.config.set('database', 'replica_set', replica_set)
>>>>>>> 74b3957a

        connection.initialize()

        database = config.config.get('database', 'name')
        max_pool_size = connection._DEFAULT_MAX_POOL_SIZE
        mock_mongoengine.connect.assert_called_once_with(database, max_pool_size=max_pool_size,
                                                         host=host, replicaSet=replica_set)

    @mock_config.patch({'database': {'verify_ssl': 'true',
                                     'ssl': 'true', 'seeds': 'champs.example.com:27018'}})
    @patch('pulp.server.db.connection._CONNECTION', None)
    @patch('pulp.server.db.connection._DATABASE', None)
    @patch('pulp.server.db.connection.ssl')
    @patch('pulp.server.db.connection.mongoengine')
    def test_ssl_is_configured_with_verify_ssl_on(self, mock_mongoengine, mock_ssl):
        mock_mongoengine.connect.return_value.server_info.return_value = {'version': '2.6.0'}
<<<<<<< HEAD
=======
        host = 'champs.example.com:27018'
        replica_set = ''
        config.config.set('database', 'verify_ssl', 'true')
        config.config.set('database', 'ssl', 'true')
        config.config.set('database', 'seeds', host)
        config.config.set('database', 'replica_set', replica_set)
>>>>>>> 74b3957a

        connection.initialize()

        database = config.config.get('database', 'name')
        max_pool_size = connection._DEFAULT_MAX_POOL_SIZE
        ssl_cert_reqs = mock_ssl.CERT_REQUIRED
        ssl_ca_certs = config.config.get('database', 'ca_path')
        mock_mongoengine.connect.assert_called_once_with(
            database, max_pool_size=max_pool_size, ssl=True, ssl_cert_reqs=ssl_cert_reqs,
            ssl_ca_certs=ssl_ca_certs, host=host, replicaSet=replica_set)

    @mock_config.patch({'database': {'verify_ssl': 'false',
                                     'ssl': 'true', 'seeds': 'champs.example.com:27018'}})
    @patch('pulp.server.db.connection._CONNECTION', None)
    @patch('pulp.server.db.connection._DATABASE', None)
    @patch('pulp.server.db.connection.ssl')
    @patch('pulp.server.db.connection.mongoengine')
    def test_ssl_is_configured_with_verify_ssl_off(self, mock_mongoengine, mock_ssl):
        mock_mongoengine.connect.return_value.server_info.return_value = {'version': '2.6.0'}
<<<<<<< HEAD
=======
        host = 'champs.example.com:27018'
        replica_set = ''
        config.config.set('database', 'verify_ssl', 'false')
        config.config.set('database', 'ssl', 'true')
        config.config.set('database', 'seeds', host)
        config.config.set('database', 'replica_set', replica_set)
>>>>>>> 74b3957a

        connection.initialize()

        database = config.config.get('database', 'name')
        max_pool_size = connection._DEFAULT_MAX_POOL_SIZE
        ssl_cert_reqs = mock_ssl.CERT_NONE
        ssl_ca_certs = config.config.get('database', 'ca_path')
        mock_mongoengine.connect.assert_called_once_with(
            database, max_pool_size=max_pool_size, ssl=True, ssl_cert_reqs=ssl_cert_reqs,
            ssl_ca_certs=ssl_ca_certs, host=host, replicaSet=replica_set)

    @mock_config.patch({'database': {'ssl_keyfile': 'keyfilepath', 'verify_ssl': 'false',
                                     'ssl': 'true', 'seeds': 'champs.example.com:27018'}})
    @patch('pulp.server.db.connection._CONNECTION', None)
    @patch('pulp.server.db.connection._DATABASE', None)
    @patch('pulp.server.db.connection.ssl')
    @patch('pulp.server.db.connection.mongoengine')
    def test_ssl_is_configured_with_ssl_keyfile(self, mock_mongoengine, mock_ssl):
        mock_mongoengine.connect.return_value.server_info.return_value = {'version': '2.6.0'}
<<<<<<< HEAD
=======
        host = 'champs.example.com:27018'
        replica_set = ''
        config.config.set('database', 'ssl_keyfile', 'keyfilepath')
        config.config.set('database', 'verify_ssl', 'false')
        config.config.set('database', 'ssl', 'true')
        config.config.set('database', 'seeds', host)
        config.config.set('database', 'replica_set', replica_set)
>>>>>>> 74b3957a

        connection.initialize()

        database = config.config.get('database', 'name')
        max_pool_size = connection._DEFAULT_MAX_POOL_SIZE
        ssl_cert_reqs = mock_ssl.CERT_NONE
        ssl_ca_certs = config.config.get('database', 'ca_path')
        mock_mongoengine.connect.assert_called_once_with(
            database, max_pool_size=max_pool_size, ssl=True, ssl_cert_reqs=ssl_cert_reqs,
            ssl_ca_certs=ssl_ca_certs, ssl_keyfile='keyfilepath', host=host,
            replicaSet=replica_set)

    @mock_config.patch({'database': {'ssl_certfile': 'certfilepath', 'verify_ssl': 'false',
                                     'ssl': 'true', 'seeds': 'champs.example.com:27018'}})
    @patch('pulp.server.db.connection._CONNECTION', None)
    @patch('pulp.server.db.connection._DATABASE', None)
    @patch('pulp.server.db.connection.ssl')
    @patch('pulp.server.db.connection.mongoengine')
    def test_ssl_is_configured_with_ssl_certfile(self, mock_mongoengine, mock_ssl):
        mock_mongoengine.connect.return_value.server_info.return_value = {'version': '2.6.0'}
<<<<<<< HEAD
=======
        host = 'champs.example.com:27018'
        replica_set = ''
        config.config.set('database', 'ssl_certfile', 'certfilepath')
        config.config.set('database', 'verify_ssl', 'false')
        config.config.set('database', 'ssl', 'true')
        config.config.set('database', 'seeds', host)
        config.config.set('database', 'replica_set', replica_set)
>>>>>>> 74b3957a

        connection.initialize()

        database = config.config.get('database', 'name')
        max_pool_size = connection._DEFAULT_MAX_POOL_SIZE
        ssl_cert_reqs = mock_ssl.CERT_NONE
        ssl_ca_certs = config.config.get('database', 'ca_path')
        mock_mongoengine.connect.assert_called_once_with(
            database, max_pool_size=max_pool_size, ssl=True, ssl_cert_reqs=ssl_cert_reqs,
            ssl_ca_certs=ssl_ca_certs, ssl_certfile='certfilepath', host=host,
            replicaSet=replica_set)


class TestDatabaseVersion(unittest.TestCase):
    """
    test DB version parsing. Info on expected versions is at
    https://github.com/mongodb/mongo/blob/master/src/mongo/util/version.cpp#L39-45
    """

    @patch('pulp.server.db.connection._CONNECTION', None)
    @patch('pulp.server.db.connection._DATABASE', None)
    @patch('pulp.server.db.connection.mongoengine')
    def _test_initialize(self, version_str, mock_mongoengine):
        mock_mongoclient_connect = mock_mongoengine.connect.return_value
        mock_mongoclient_connect.server_info.return_value = {'version': version_str}

        connection.initialize()

    def test_database_version_bad_version(self):
        try:
            self._test_initialize('1.2.3')
            self.fail("RuntimeError not raised")
        except RuntimeError:
            pass  # expected exception

    def test_database_version_good_version(self):
        # the version check succeeded if no exception was raised
        self._test_initialize('2.6.0')

    def test_database_version_good_equal_version(self):
        # the version check succeeded if no exception was raised
        self._test_initialize('2.4.0')

    def test_database_version_good_rc_version(self):
        # the version check succeeded if no exception was raised
        self._test_initialize('2.8.0-rc1')

    def test_database_version_bad_rc_version(self):
        try:
            self._test_initialize('2.3.0-rc1')
            self.fail("RuntimeError not raised")
        except RuntimeError:
            pass  # expected exception


class TestDatabaseAuthentication(unittest.TestCase):

    @mock_config.patch(
        {'database': {'name': 'nbachamps', 'username': 'larrybird',
                      'password': 'celtics1981', 'seeds': 'champs.example.com:27018'}})
    @patch('pulp.server.db.connection._CONNECTION', None)
    @patch('pulp.server.db.connection._DATABASE', None)
    @patch('pulp.server.db.connection.mongoengine')
    def test_initialize_username_and_password(self, mock_mongoengine):
        """
        Assert that the connection is made correctly when a username and password are provided in
        the config.
        """
        mock_mongoengine_instance = mock_mongoengine.connect.return_value
        mock_mongoengine_instance.server_info.return_value = {"version":
                                                              connection.MONGO_MINIMUM_VERSION}
<<<<<<< HEAD
=======
        config.config.set('database', 'name', 'nbachamps')
        config.config.set('database', 'username', 'larrybird')
        config.config.set('database', 'password', 'celtics1981')
        config.config.set('database', 'seeds', 'champs.example.com:27018')
        config.config.set('database', 'replica_set', '')
>>>>>>> 74b3957a

        connection.initialize()

        mock_mongoengine.connect.assert_called_once_with(
            'nbachamps', username='larrybird', host='champs.example.com:27018',
            password='celtics1981', max_pool_size=10, replicaSet='')

    @mock_config.patch(
        {'database': {'name': 'nbachamps', 'username': 'larrybird',
                      'password': 'celtics1981', 'seeds': 'champs.example.com:27018'}})
    @patch('pulp.server.db.connection._CONNECTION', None)
    @patch('pulp.server.db.connection._DATABASE', None)
    @patch('pulp.server.db.connection._logger.debug')
    @patch('pulp.server.db.connection.mongoengine')
    def test_initialize_username_and_shadows_password(self, mock_mongoengine, mock_log):
        """
        Assert that the password and password length are not logged.
        """
        mock_mongoengine_instance = mock_mongoengine.connect.return_value
        mock_mongoengine_instance.server_info.return_value = {"version":
                                                              connection.MONGO_MINIMUM_VERSION}
<<<<<<< HEAD
=======
        config.config.set('database', 'name', 'nbachamps')
        config.config.set('database', 'username', 'larrybird')
        config.config.set('database', 'password', 'celtics1981')
        config.config.set('database', 'seeds', 'champs.example.com:27018')
        config.config.set('database', 'replica_set', '')
>>>>>>> 74b3957a

        connection.initialize()

        mock_mongoengine.connect.assert_called_once_with(
            'nbachamps', username='larrybird', host='champs.example.com:27018',
            password='celtics1981', max_pool_size=10, replicaSet='')
        expected_calls = [
            call('Attempting username and password authentication.'),
            call("Connection Arguments: {'username': 'larrybird', 'host': "
                 "'champs.example.com:27018', 'password': '*****', 'max_pool_size': 10, "
                 "'replicaSet': ''}"),
            call('Querying the database to validate the connection.')]
        mock_log.assert_has_calls(expected_calls)

    @mock_config.patch({'database': {'username': '', 'password': ''}})
    @patch('pulp.server.db.connection._CONNECTION', None)
    @patch('pulp.server.db.connection._DATABASE', None)
    @patch('pulp.server.db.connection.mongoengine')
    def test_initialize_no_username_or_password(self, mock_mongoengine):
        """
        Assert that no call is made to authenticate() when the username and password are the empty
        string.
        """
        mock_mongoengine_instance = mock_mongoengine.connect.return_value
        mock_mongoengine_instance.server_info.return_value = {"version":
                                                              connection.MONGO_MINIMUM_VERSION}

        connection.initialize()

        self.assertFalse(connection._DATABASE.authenticate.called)

    @mock_config.patch({'database': {'username': 'admin', 'password': ''}})
    @patch('pulp.server.db.connection._CONNECTION', None)
    @patch('pulp.server.db.connection._DATABASE', None)
    @patch('pulp.server.db.connection.mongoengine')
    def test_initialize_username_no_password(self, mock_mongoengine):
        """
        Test that no Exception is raised if a DB username is provided without a password.
        """
        mock_mongoengine_instance = mock_mongoengine.connect.return_value
        mock_mongoengine_instance.server_info.return_value = {"version":
                                                              connection.MONGO_MINIMUM_VERSION}

        # ensure no exception is raised (redmine #708)
        connection.initialize()

    @mock_config.patch({'database': {'username': '', 'password': 'foo'}})
    @patch('pulp.server.db.connection.mongoengine')
    def test_initialize_password_no_username(self, mock_mongoengine):
        mock_mongoengine_instance = mock_mongoengine.connect.return_value
        mock_mongoengine_instance.server_info.return_value = {"version":
                                                              connection.MONGO_MINIMUM_VERSION}

        self.assertRaises(Exception, connection.initialize)

    @patch('pulp.server.db.connection.OperationFailure', new=MongoEngineConnectionError)
    @patch('pulp.server.db.connection.mongoengine')
    def test_authentication_fails_with_RuntimeError(self, mock_mongoengine):
        mock_mongoengine_instance = mock_mongoengine.connect.return_value
        mock_mongoengine_instance.server_info.return_value = {"version":
                                                              connection.MONGO_MINIMUM_VERSION}
        exc = MongoEngineConnectionError()
        exc.code = 18
        mock_mongoengine.connection.get_db.side_effect = exc
        self.assertRaises(RuntimeError, connection.initialize)


class TestDatabaseRetryOnInitialConnectionSupport(unittest.TestCase):

    @patch('pulp.server.db.connection._CONNECTION', None)
    @patch('pulp.server.db.connection._DATABASE', None)
    @patch('pulp.server.db.connection.mongoengine')
    @patch('pulp.server.db.connection.time.sleep', Mock())
    def test_retry_waits_when_mongoengine_connection_error_is_raised(self, mock_mongoengine):
        def break_out_on_second(*args, **kwargs):
            mock_mongoengine.connect.side_effect = StopIteration()
            raise MongoEngineConnectionError()

        mock_mongoengine.connect.side_effect = break_out_on_second
        mock_mongoengine.connection.ConnectionError = MongoEngineConnectionError

        self.assertRaises(StopIteration, connection.initialize)

    @patch('pulp.server.db.connection._CONNECTION', None)
    @patch('pulp.server.db.connection._DATABASE', None)
    @patch('pulp.server.db.connection.time.sleep')
    @patch('pulp.server.db.connection.mongoengine')
    def test_retry_sleeps_with_backoff(self, mock_mongoengine, mock_sleep):
        def break_out_on_second(*args, **kwargs):
            mock_sleep.side_effect = StopIteration()

        mock_sleep.side_effect = break_out_on_second
        mock_mongoengine.connect.side_effect = MongoEngineConnectionError()
        mock_mongoengine.connection.ConnectionError = MongoEngineConnectionError

        self.assertRaises(StopIteration, connection.initialize)

        mock_sleep.assert_has_calls([call(1), call(2)])

    @patch('pulp.server.db.connection._CONNECTION', None)
    @patch('pulp.server.db.connection._DATABASE', None)
    @patch('pulp.server.db.connection.time.sleep')
    @patch('pulp.server.db.connection.mongoengine')
    def test_retry_with_max_timeout(self, mock_mongoengine, mock_sleep):
        def break_out_on_second(*args, **kwargs):
            mock_sleep.side_effect = StopIteration()

        mock_sleep.side_effect = break_out_on_second
        mock_mongoengine.connect.side_effect = MongoEngineConnectionError()
        mock_mongoengine.connection.ConnectionError = MongoEngineConnectionError

        self.assertRaises(StopIteration, connection.initialize, max_timeout=1)

        mock_sleep.assert_has_calls([call(1), call(1)])

    @patch('pulp.server.db.connection._CONNECTION', None)
    @patch('pulp.server.db.connection._DATABASE', None)
    @patch('pulp.server.db.connection.mongoengine')
    @patch('pulp.server.db.connection.itertools')
    def test_retry_uses_itertools_chain_and_repeat(self, mock_itertools, mock_mongoengine):
        mock_mongoengine.connect.return_value.server_info.return_value = {'version': '2.6.0'}

        connection.initialize()

        mock_itertools.repeat.assert_called_once_with(32)
        mock_itertools.chain.assert_called_once_with([1, 2, 4, 8, 16],
                                                     mock_itertools.repeat.return_value)


class TestGetDatabaseFunction(unittest.TestCase):

    @patch('pulp.server.db.connection._DATABASE')
    def test_get_database(self, mock__DATABASE):
        self.assertEqual(mock__DATABASE, connection.get_database())


class TestGetConnectionFunction(unittest.TestCase):

    @patch('pulp.server.db.connection._CONNECTION')
    def test_get_connection(self, mock__CONNECTION):
        self.assertEqual(mock__CONNECTION, connection.get_connection())


class TestInitialize(unittest.TestCase):
    """
    This class contains tests for the initialize() function.
    """
    @patch('pulp.server.db.connection._CONNECTION', None)
    @patch('pulp.server.db.connection._DATABASE', None)
    @patch('pulp.server.db.connection.mongoengine')
    def test_multiple_calls_errors(self, mongoengine):
        """
        This test asserts that more than one call to initialize() raises a RuntimeError.
        """
        mongoengine.connect.return_value.server_info.return_value = {'version': '2.6.0'}
        # The first call to initialize should be fine
        connection.initialize()

        # A second call to initialize() should raise a RuntimeError
        self.assertRaises(RuntimeError, connection.initialize)

        # The connection should still be initialized
        self.assertEqual(connection._CONNECTION, mongoengine.connect.return_value)
        self.assertEqual(connection._DATABASE, mongoengine.connection.get_db.return_value)
        # Connect should still have been called correctly
        name = config.config.get('database', 'name')
        host = config.config.get('database', 'seeds').split(':')[0]
        port = int(config.config.get('database', 'seeds').split(':')[1])
        mongoengine.connect.assert_called_once_with(name, host=host, max_pool_size=10, port=port)


@patch('pulp.server.db.connection.UnsafeRetry._decorated_methods', new=('one', 'two'))
@patch('pulp.server.db.connection.config.config')
class TestUnsafeRetry(unittest.TestCase):
    """
    Tests for the unsafe retry feature.
    """

    @patch('pulp.server.db.connection.UnsafeRetry.retry_decorator')
    def test_decorate_instance_retry_off(self, m_retry, m_config):
        """
        Database calls should not be wrapped if the feature has not been turned on.
        """
        m_config.getboolean.return_value = False
        m_instance = MagicMock()
        connection.UnsafeRetry.decorate_instance(m_instance, 'test_collection')
        self.assertFalse(m_retry.called)

    @patch('pulp.server.db.connection.UnsafeRetry.retry_decorator')
    def test_decorate_instance_retry_on(self, m_retry, m_config):
        """
        Database calls should be wrapped if the feature has been turned on.
        """
        m_config.getboolean.return_value = True
        m_instance = MagicMock()
        connection.UnsafeRetry.decorate_instance(m_instance, 'test_collection')
        self.assertTrue(m_instance.one is m_retry.return_value.return_value)
        self.assertTrue(m_instance.two is m_retry.return_value.return_value)

    @patch('pulp.server.db.connection.UnsafeRetry.retry_decorator')
    def test_decorate_instance_retry_on_incomplete_attrs(self, m_retry, m_config):
        """
        Instances without all decorated methods should still be wrapped.
        """
        m_config.getboolean.return_value = True
        m_instance = MagicMock()
        del m_instance.one
        connection.UnsafeRetry.decorate_instance(m_instance, 'test_collection')
        self.assertTrue(m_instance.two is m_retry.return_value.return_value)
        self.assertRaises(AttributeError, getattr, m_instance, 'one')

    @patch('pulp.server.db.connection._logger')
    def test_retry_decorator(self, m_logger, m_config):
        """
        Raise AutoReconnect once (simulate no connection to db), hijack the logger to fix the mock
        so it is not an infinite loop.
        """
        mock_r = MagicMock()
        mock_r.side_effect = AutoReconnect

        def restart_mongo(*args):
            """
            Simulate turning Mongo back on.
            """
            mock_r.side_effect = None
            mock_r.return_value = 'final'

        @connection.UnsafeRetry.retry_decorator(full_name='mock_coll')
        def mock_func():
            """
            Simple function to decorate.
            """
            return mock_r()

        m_config.getboolean.return_value = True
        m_logger.error.side_effect = restart_mongo

        final_answer = mock_func()
        m_logger.error.assert_called_once_with('mock_func operation failed on mock_coll')
        self.assertTrue(final_answer is 'final')<|MERGE_RESOLUTION|>--- conflicted
+++ resolved
@@ -23,49 +23,30 @@
     @patch('pulp.server.db.connection.mongoengine')
     def test_seeds_invalid(self, mock_mongoengine):
         mock_mongoengine.connect.return_value.server_info.return_value = {'version': '2.6.0'}
-<<<<<<< HEAD
-
-=======
-        config.config.set('database', 'replica_set', '')
->>>>>>> 74b3957a
         connection.initialize(seeds='localhost:27017:1234')
 
         max_pool_size = connection._DEFAULT_MAX_POOL_SIZE
         database = config.config.get('database', 'name')
         mock_mongoengine.connect.assert_called_once_with(database, max_pool_size=max_pool_size,
-                                                         host='localhost:27017:1234', replicaSet='')
-
+                                                         host='localhost:27017:1234')
+
+    @mock_config.patch({'database': {'seeds': ''}})
     @patch('pulp.server.db.connection._CONNECTION', None)
     @patch('pulp.server.db.connection._DATABASE', None)
     @patch('pulp.server.db.connection.mongoengine')
     def test_seeds_is_empty(self, mock_mongoengine):
         mock_mongoengine.connect.return_value.server_info.return_value = {'version': '2.6.0'}
-<<<<<<< HEAD
-
-        connection.initialize(seeds='')
-
-        max_pool_size = connection._DEFAULT_MAX_POOL_SIZE
-        database = config.config.get('database', 'name')
-        mock_mongoengine.connect.assert_called_once_with(database, max_pool_size=max_pool_size)
-=======
-        config.config.set('database', 'replica_set', '')
-        config.config.set('database', 'seeds', '')
         self.assertRaises(PulpCodedException, connection.initialize)
->>>>>>> 74b3957a
-
+
+    @mock_config.patch({'database': {'replica_set': 'fakeReplica'}})
     @patch('pulp.server.db.connection._CONNECTION', None)
     @patch('pulp.server.db.connection._DATABASE', None)
     @patch('pulp.server.db.connection.mongoengine')
     @patch('pulp.server.db.connection._connect_to_one_of_seeds')
     def test_seeds_is_set_from_argument(self, mock_connect_seeds, mock_mongoengine):
         mock_mongoengine.connect.return_value.server_info.return_value = {'version': '2.6.0'}
-<<<<<<< HEAD
-
-=======
         mock_connect_seeds.return_value.server_info.return_value = {'version': '2.6.0'}
         replica_set = 'fakeReplica'
-        config.config.set('database', 'replica_set', replica_set)
->>>>>>> 74b3957a
         connection.initialize(seeds='firsthost:1234,secondhost:5678')
 
         max_pool_size = connection._DEFAULT_MAX_POOL_SIZE
@@ -82,14 +63,11 @@
     @patch('pulp.server.db.connection._connect_to_one_of_seeds')
     def test_seeds_from_config(self, mock_connect_seeds, mock_mongoengine):
         mock_mongoengine.connect.return_value.server_info.return_value = {'version': '2.6.0'}
-<<<<<<< HEAD
-=======
         mock_connect_seeds.return_value.server_info.return_value = {'version': '2.6.0'}
         seeds = "firsthost:1234,secondhost:5678"
         replica_set = 'fakeReplica'
         config.config.set('database', 'seeds', seeds)
         config.config.set('database', 'replica_set', replica_set)
->>>>>>> 74b3957a
 
         connection.initialize()
 
@@ -103,6 +81,7 @@
 
 class TestDatabaseName(unittest.TestCase):
 
+    @mock_config.patch({'database': {'seeds': 'champs.example.com:27018'}})
     @patch('pulp.server.db.connection._CONNECTION', None)
     @patch('pulp.server.db.connection._DATABASE', None)
     @patch('pulp.server.db.connection.mongoengine')
@@ -113,16 +92,13 @@
         """
         mock_mongoengine.connect.return_value.server_info.return_value = {'version': '2.6.0'}
         host = 'champs.example.com:27018'
-        replica_set = ''
-        config.config.set('database', 'seeds', host)
-        config.config.set('database', 'replica_set', replica_set)
 
         connection.initialize()
 
         name = config.config.get('database', 'name')
-        mock_mongoengine.connect.assert_called_once_with(name, host=host, max_pool_size=10,
-                                                         replicaSet=replica_set)
-
+        mock_mongoengine.connect.assert_called_once_with(name, host=host, max_pool_size=10)
+
+    @mock_config.patch({'database': {'seeds': 'champs.example.com:27018'}})
     @patch('pulp.server.db.connection._CONNECTION', None)
     @patch('pulp.server.db.connection._DATABASE', None)
     @patch('pulp.server.db.connection.mongoengine')
@@ -133,39 +109,22 @@
         mock_mongoengine.connect.return_value.server_info.return_value = {'version': '2.6.0'}
         name = 'name_set_from_argument'
         host = 'champs.example.com:27018'
-        replica_set = ''
-        config.config.set('database', 'seeds', host)
-        config.config.set('database', 'replica_set', replica_set)
 
         connection.initialize(name=name)
 
-        mock_mongoengine.connect.assert_called_once_with(name, host=host, max_pool_size=10,
-                                                         replicaSet=replica_set)
+        mock_mongoengine.connect.assert_called_once_with(name, host=host, max_pool_size=10)
 
 
 class TestDatabaseReplicaSet(unittest.TestCase):
 
-<<<<<<< HEAD
-    def test_replica_set_default_does_not_exist(self):
-        self.assertRaises(NoOptionError, config.config.get, 'database', 'replica_set')
-
-    @patch('pulp.server.db.connection._CONNECTION', None)
-    @patch('pulp.server.db.connection._DATABASE', None)
-=======
-    def tearDown(self):
-        # Reload the configuration so that things are cleaned up properly
-        config.load_configuration()
-        super(TestDatabaseReplicaSet, self).tearDown()
-
->>>>>>> 74b3957a
+    @mock_config.patch({'database': {'seeds': 'champs.example.com:27018'}})
+    @patch('pulp.server.db.connection._CONNECTION', None)
+    @patch('pulp.server.db.connection._DATABASE', None)
     @patch('pulp.server.db.connection.mongoengine')
     def test_database_sets_replica_set(self, mock_mongoengine):
         mock_replica_set = Mock()
         mock_mongoengine.connect.return_value.server_info.return_value = {'version': '2.6.0'}
         host = 'champs.example.com:27018'
-        replica_set = ''
-        config.config.set('database', 'seeds', host)
-        config.config.set('database', 'replica_set', replica_set)
         connection.initialize(replica_set=mock_replica_set)
 
         database = config.config.get('database', 'name')
@@ -196,45 +155,40 @@
 
 class TestDatabaseMaxPoolSize(unittest.TestCase):
 
+    @mock_config.patch({'database': {'seeds': 'champs.example.com:27018'}})
     @patch('pulp.server.db.connection._CONNECTION', None)
     @patch('pulp.server.db.connection._DATABASE', None)
     @patch('pulp.server.db.connection.mongoengine')
     def test_database_max_pool_size_default_is_10(self, mock_mongoengine):
-<<<<<<< HEAD
         """
         Assert that the max_pool_size parameter defaults to 10.
         """
-=======
-        mock_mongoengine.connect.return_value.server_info.return_value = {'version': '2.6.0'}
-        host = 'champs.example.com:27018'
-        replica_set = ''
-        config.config.set('database', 'seeds', host)
-        config.config.set('database', 'replica_set', replica_set)
+        mock_mongoengine.connect.return_value.server_info.return_value = {'version': '2.6.0'}
+        host = 'champs.example.com:27018'
 
         connection.initialize()
 
         database = config.config.get('database', 'name')
 
         mock_mongoengine.connect.assert_called_once_with(database, host=host,
-                                                         max_pool_size=10, replicaSet=replica_set)
-
+                                                         max_pool_size=10)
+
+    @mock_config.patch({'database': {'seeds': 'champs.example.com:27018'}})
+    @patch('pulp.server.db.connection._CONNECTION', None)
+    @patch('pulp.server.db.connection._DATABASE', None)
     @patch('pulp.server.db.connection.mongoengine')
     def test_database_max_pool_size_uses_default(self, mock_mongoengine):
->>>>>>> 74b3957a
-        mock_mongoengine.connect.return_value.server_info.return_value = {'version': '2.6.0'}
-        host = 'champs.example.com:27018'
-        replica_set = ''
-        config.config.set('database', 'seeds', host)
-        config.config.set('database', 'replica_set', replica_set)
+        mock_mongoengine.connect.return_value.server_info.return_value = {'version': '2.6.0'}
+        host = 'champs.example.com:27018'
 
         connection.initialize()
 
         database = config.config.get('database', 'name')
         max_pool_size = connection._DEFAULT_MAX_POOL_SIZE
         mock_mongoengine.connect.assert_called_once_with(database, host=host,
-                                                         max_pool_size=max_pool_size,
-                                                         replicaSet=replica_set)
-
+                                                         max_pool_size=max_pool_size)
+
+    @mock_config.patch({'database': {'seeds': 'champs.example.com:27018'}})
     @patch('pulp.server.db.connection._CONNECTION', None)
     @patch('pulp.server.db.connection._DATABASE', None)
     @patch('pulp.server.db.connection.mongoengine')
@@ -243,15 +197,13 @@
         Assert that the max_pool_size parameter to initialize() is handled appropriately.
         """
         mock_mongoengine.connect.return_value.server_info.return_value = {'version': '2.6.0'}
-        config.config.set('database', 'seeds', 'champs.example.com:27018')
-        config.config.set('database', 'replica_set', '')
 
         connection.initialize(max_pool_size=5)
 
         database = config.config.get('database', 'name')
         host = config.config.get('database', 'seeds')
         mock_mongoengine.connect.assert_called_once_with(database, host=host,
-                                                         max_pool_size=5, replicaSet='')
+                                                         max_pool_size=5)
 
 
 class TestDatabase(unittest.TestCase):
@@ -345,14 +297,11 @@
     @patch('pulp.server.db.connection.mongoengine')
     def test_ssl_is_skipped_if_off(self, mock_mongoengine):
         mock_mongoengine.connect.return_value.server_info.return_value = {'version': '2.6.0'}
-<<<<<<< HEAD
-=======
         host = 'champs.example.com:27018'
         replica_set = ''
         config.config.set('database', 'ssl', 'false')
         config.config.set('database', 'seeds', host)
         config.config.set('database', 'replica_set', replica_set)
->>>>>>> 74b3957a
 
         connection.initialize()
 
@@ -369,15 +318,12 @@
     @patch('pulp.server.db.connection.mongoengine')
     def test_ssl_is_configured_with_verify_ssl_on(self, mock_mongoengine, mock_ssl):
         mock_mongoengine.connect.return_value.server_info.return_value = {'version': '2.6.0'}
-<<<<<<< HEAD
-=======
         host = 'champs.example.com:27018'
         replica_set = ''
         config.config.set('database', 'verify_ssl', 'true')
         config.config.set('database', 'ssl', 'true')
         config.config.set('database', 'seeds', host)
         config.config.set('database', 'replica_set', replica_set)
->>>>>>> 74b3957a
 
         connection.initialize()
 
@@ -397,15 +343,12 @@
     @patch('pulp.server.db.connection.mongoengine')
     def test_ssl_is_configured_with_verify_ssl_off(self, mock_mongoengine, mock_ssl):
         mock_mongoengine.connect.return_value.server_info.return_value = {'version': '2.6.0'}
-<<<<<<< HEAD
-=======
         host = 'champs.example.com:27018'
         replica_set = ''
         config.config.set('database', 'verify_ssl', 'false')
         config.config.set('database', 'ssl', 'true')
         config.config.set('database', 'seeds', host)
         config.config.set('database', 'replica_set', replica_set)
->>>>>>> 74b3957a
 
         connection.initialize()
 
@@ -425,8 +368,6 @@
     @patch('pulp.server.db.connection.mongoengine')
     def test_ssl_is_configured_with_ssl_keyfile(self, mock_mongoengine, mock_ssl):
         mock_mongoengine.connect.return_value.server_info.return_value = {'version': '2.6.0'}
-<<<<<<< HEAD
-=======
         host = 'champs.example.com:27018'
         replica_set = ''
         config.config.set('database', 'ssl_keyfile', 'keyfilepath')
@@ -434,7 +375,6 @@
         config.config.set('database', 'ssl', 'true')
         config.config.set('database', 'seeds', host)
         config.config.set('database', 'replica_set', replica_set)
->>>>>>> 74b3957a
 
         connection.initialize()
 
@@ -455,8 +395,6 @@
     @patch('pulp.server.db.connection.mongoengine')
     def test_ssl_is_configured_with_ssl_certfile(self, mock_mongoengine, mock_ssl):
         mock_mongoengine.connect.return_value.server_info.return_value = {'version': '2.6.0'}
-<<<<<<< HEAD
-=======
         host = 'champs.example.com:27018'
         replica_set = ''
         config.config.set('database', 'ssl_certfile', 'certfilepath')
@@ -464,7 +402,6 @@
         config.config.set('database', 'ssl', 'true')
         config.config.set('database', 'seeds', host)
         config.config.set('database', 'replica_set', replica_set)
->>>>>>> 74b3957a
 
         connection.initialize()
 
@@ -536,14 +473,11 @@
         mock_mongoengine_instance = mock_mongoengine.connect.return_value
         mock_mongoengine_instance.server_info.return_value = {"version":
                                                               connection.MONGO_MINIMUM_VERSION}
-<<<<<<< HEAD
-=======
         config.config.set('database', 'name', 'nbachamps')
         config.config.set('database', 'username', 'larrybird')
         config.config.set('database', 'password', 'celtics1981')
         config.config.set('database', 'seeds', 'champs.example.com:27018')
         config.config.set('database', 'replica_set', '')
->>>>>>> 74b3957a
 
         connection.initialize()
 
@@ -565,14 +499,11 @@
         mock_mongoengine_instance = mock_mongoengine.connect.return_value
         mock_mongoengine_instance.server_info.return_value = {"version":
                                                               connection.MONGO_MINIMUM_VERSION}
-<<<<<<< HEAD
-=======
         config.config.set('database', 'name', 'nbachamps')
         config.config.set('database', 'username', 'larrybird')
         config.config.set('database', 'password', 'celtics1981')
         config.config.set('database', 'seeds', 'champs.example.com:27018')
         config.config.set('database', 'replica_set', '')
->>>>>>> 74b3957a
 
         connection.initialize()
 
@@ -739,9 +670,8 @@
         self.assertEqual(connection._DATABASE, mongoengine.connection.get_db.return_value)
         # Connect should still have been called correctly
         name = config.config.get('database', 'name')
-        host = config.config.get('database', 'seeds').split(':')[0]
-        port = int(config.config.get('database', 'seeds').split(':')[1])
-        mongoengine.connect.assert_called_once_with(name, host=host, max_pool_size=10, port=port)
+        host = config.config.get('database', 'seeds')
+        mongoengine.connect.assert_called_once_with(name, host=host, max_pool_size=10)
 
 
 @patch('pulp.server.db.connection.UnsafeRetry._decorated_methods', new=('one', 'two'))
