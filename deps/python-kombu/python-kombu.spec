--- conflicted
+++ resolved
@@ -180,10 +180,6 @@
 %endif # with_python3
 
 %changelog
-<<<<<<< HEAD
-* Tue Nov 24 2015 Brian Bouterse <bbouters@redhat.com> 3.0.24-10.pulp
-- rebuild for 3.0.24-10
-=======
 * Mon Jan 25 2016 Brian Bouterse <bbouters@redhat.com> 3.0.24-11.pulp
 - Upgrades kombu to 3.0.24-11 (bbouters@redhat.com)
 - Adds upstream equivalent patch for kombu/celery#563
@@ -202,7 +198,6 @@
 - Kombu SASL connection, connection closing, and python dep fixes
   (bbouters@redhat.com)
 
->>>>>>> 2a29e764
 * Tue Feb 03 2015 Brian Bouterse 3.0.24-5.pulp
 - 1174361 - Revert patch introduced with b0f2319. It is not needed.
   (bbouters@redhat.com)
