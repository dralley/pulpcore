--- conflicted
+++ resolved
@@ -15,64 +15,11 @@
 TASK_FINAL_STATES = (TASK_STATES.SKIPPED, TASK_STATES.COMPLETED, TASK_STATES.FAILED,
                      TASK_STATES.CANCELED)
 
-<<<<<<< HEAD
 #: Tasks in an incomplete state have not finished their work yet.
 TASK_INCOMPLETE_STATES = (TASK_STATES.WAITING, TASK_STATES.RUNNING)
-=======
-# Maximum number of units that should be displayed at one time by the command line
-DISPLAY_UNITS_DEFAULT_MAXIMUM = 100
 
-# call states ------------------------------------------------------------------
-
-CALL_WAITING_STATE = 'waiting'
-CALL_SKIPPED_STATE = 'skipped'
-CALL_ACCEPTED_STATE = 'accepted'
-CALL_RUNNING_STATE = 'running'
-CALL_SUSPENDED_STATE = 'suspended'
-CALL_FINISHED_STATE = 'finished'
-CALL_ERROR_STATE = 'error'
-CALL_CANCELED_STATE = 'canceled'
-
-CALL_INCOMPLETE_STATES = (CALL_WAITING_STATE, CALL_ACCEPTED_STATE, CALL_RUNNING_STATE,
-                          CALL_SUSPENDED_STATE)
-CALL_COMPLETE_STATES = (CALL_SKIPPED_STATE, CALL_FINISHED_STATE, CALL_ERROR_STATE,
-                        CALL_CANCELED_STATE)
-CALL_STATES = (CALL_WAITING_STATE, CALL_SKIPPED_STATE, CALL_ACCEPTED_STATE, CALL_RUNNING_STATE,
-               CALL_SUSPENDED_STATE, CALL_FINISHED_STATE, CALL_ERROR_STATE, CALL_CANCELED_STATE)
-
-# this constant is used to determine which content source is the primary
-# source, vs an alternate source.  Note that this field will go away in Pulp
-# 3.0 as part of https://bugzilla.redhat.com/show_bug.cgi?id=1160410
-
-PRIMARY_ID = '___/primary/___'
-
-# this is used by both platform and plugins to find the default CA path
-DEFAULT_CA_PATH = '/etc/pki/tls/certs/ca-bundle.crt'
-
-# celerybeat constants
-
-# Scheduler worker name
-SCHEDULER_WORKER_NAME = 'scheduler'
-# Constant used as the default wait time for celerybeat instances with no lock
-CELERY_TICK_DEFAULT_WAIT_TIME = 90
-# Constant used to determine whether a CeleryBeatLock should be removed due to age
-CELERYBEAT_LOCK_MAX_AGE = 200
-# The amount of time in seconds before a Celery process is considered missing
-CELERY_TIMEOUT_SECONDS = 300
-# The interval in seconds for which the Celery Process monitor thread sleeps between
-# checking for missing Celery processes.
-CELERY_CHECK_INTERVAL = 60
-# The maximum number of seconds that will ever elapse before the scheduler looks for
-# new or changed schedules
-CELERY_MAX_INTERVAL = 90
 # The amount of time the migration script will wait to confirm that no processes are running.
 # This is the 90s CELERY_TICK_DEFAULT_WAIT_TIME used in Pulp version < 2.12 and a 2s buffer.
 # This ensures that the process check feature works correctly even in cases where a user
 # forgot to restart pulp_celerybeat while upgrading from Pulp 2.11 or earlier.
-MIGRATION_WAIT_TIME = 92
-
-# resource manager constants
-
-# Resource manager worker name
-RESOURCE_MANAGER_WORKER_NAME = 'resource_manager'
->>>>>>> 2695891a
+MIGRATION_WAIT_TIME = 92